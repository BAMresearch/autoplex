from __future__ import annotations
import os
import pytest
from monty.serialization import loadfn
from atomate2.common.schemas.phonons import PhononBSDOSDoc
from pymatgen.core.structure import Structure
from autoplex.data.phonons.flows import TightDFTStaticMaker
from autoplex.auto.phonons.flows import CompleteDFTvsMLBenchmarkWorkflow

os.environ["OMP_NUM_THREADS"] = "4"  # export OMP_NUM_THREADS=4
os.environ["OPENBLAS_NUM_THREADS"] = "1"  # export OPENBLAS_NUM_THREADS=1


@pytest.fixture(scope="class")
def ref_paths():
    return {
        "tight relax 1": "dft_ml_data_generation/tight_relax_1/",
        "tight relax 2": "dft_ml_data_generation/tight_relax_2/",
        "static": "dft_ml_data_generation/static/",
        "Cl-statisoatom": "Cl_iso_atoms/Cl-statisoatom/",
        "Li-statisoatom": "Li_iso_atoms/Li-statisoatom/",
        "phonon static 1/2": "dft_ml_data_generation/phonon_static_1/",
        "phonon static 2/2": "dft_ml_data_generation/phonon_static_2/",
        "phonon static 1/12": "dft_ml_data_generation/rand_static_1/",
        "phonon static 2/12": "dft_ml_data_generation/rand_static_2/",
        "phonon static 3/12": "dft_ml_data_generation/rand_static_3/",
        "phonon static 4/12": "dft_ml_data_generation/rand_static_4/",
        "phonon static 5/12": "dft_ml_data_generation/rand_static_5/",
        "phonon static 6/12": "dft_ml_data_generation/rand_static_6/",
        "phonon static 7/12": "dft_ml_data_generation/rand_static_7/",
        "phonon static 8/12": "dft_ml_data_generation/rand_static_8/",
        "phonon static 9/12": "dft_ml_data_generation/rand_static_9/",
        "phonon static 10/12": "dft_ml_data_generation/rand_static_10/",
        "phonon static 11/12": "dft_ml_data_generation/rand_static_11/",
        "phonon static 12/12": "dft_ml_data_generation/rand_static_12/",
    }


@pytest.fixture(scope="class")
def fake_run_vasp_kwargs():
    return {
        "tight relax 1": {"incar_settings": ["NSW"]},
        "tight relax 2": {"incar_settings": ["NSW"]},
        "phonon static 1/2": {"incar_settings": ["NSW", "ISMEAR"]},
        "phonon static 2/2": {"incar_settings": ["NSW", "ISMEAR"]},
        "phonon static 1/12": {
            "incar_settings": ["NSW", "ISMEAR"],
            "check_inputs": ["incar", "kpoints", "potcar"],
        },
        "phonon static 1/12": {
            "incar_settings": ["NSW", "ISMEAR"],
            "check_inputs": ["incar", "kpoints", "potcar"],
        },
        "phonon static 2/12": {
            "incar_settings": ["NSW", "ISMEAR"],
            "check_inputs": ["incar", "kpoints", "potcar"],
        },
        "phonon static 3/12": {
            "incar_settings": ["NSW", "ISMEAR"],
            "check_inputs": ["incar", "kpoints", "potcar"],
        },
        "phonon static 4/12": {
            "incar_settings": ["NSW", "ISMEAR"],
            "check_inputs": ["incar", "kpoints", "potcar"],
        },
        "phonon static 5/12": {
            "incar_settings": ["NSW", "ISMEAR"],
            "check_inputs": ["incar", "kpoints", "potcar"],
        },
        "phonon static 6/12": {
            "incar_settings": ["NSW", "ISMEAR"],
            "check_inputs": ["incar", "kpoints", "potcar"],
        },
        "phonon static 7/12": {
            "incar_settings": ["NSW", "ISMEAR"],
            "check_inputs": ["incar", "kpoints", "potcar"],
        },
        "phonon static 8/12": {
            "incar_settings": ["NSW", "ISMEAR"],
            "check_inputs": ["incar", "kpoints", "potcar"],
        },
        "phonon static 9/12": {
            "incar_settings": ["NSW", "ISMEAR"],
            "check_inputs": ["incar", "kpoints", "potcar"],
        },
        "phonon static 10/12": {
            "incar_settings": ["NSW", "ISMEAR"],
            "check_inputs": ["incar", "kpoints", "potcar"],
        },
        "phonon static 11/12": {
            "incar_settings": ["NSW", "ISMEAR"],
            "check_inputs": ["incar", "kpoints", "potcar"],
        },
        "phonon static 12/12": {
            "incar_settings": ["NSW", "ISMEAR"],
            "check_inputs": ["incar", "kpoints", "potcar"],
        },
    }


def test_complete_dft_vs_ml_benchmark_workflow(
    vasp_test_dir, mock_vasp, test_dir, memory_jobstore, clean_dir
):
    from jobflow import run_locally
    from atomate2.common.schemas.phonons import PhononBSDOSDoc

    path_to_struct = vasp_test_dir / "dft_ml_data_generation" / "POSCAR"
    structure = Structure.from_file(path_to_struct)

<<<<<<< HEAD
    complete_workflow = CompleteDFTvsMLBenchmarkWorkflow(symprec=1e-2, min_length=8, displacements=[0.01], volume_custom_scale_factors=[0.975, 1.0, 1.025, 1.05], phonon_displacement_maker=TightDFTStaticMaker(),
=======
    complete_workflow = CompleteDFTvsMLBenchmarkWorkflow(
        n_struct=3, symprec=1e-2, min_length=8, displacements=[0.01], phonon_displacement_maker=TightDFTStaticMaker()
>>>>>>> 22da7af3
    ).make(
        structure_list=[structure],
        mp_ids=["test"],
        benchmark_mp_ids=["mp-22905"],
        benchmark_structures=[structure],
    )

    ref_paths = {
        "tight relax 1": "dft_ml_data_generation/tight_relax_1/",
        "tight relax 2": "dft_ml_data_generation/tight_relax_2/",
        "static": "dft_ml_data_generation/static/",
        "Cl-statisoatom": "Cl_iso_atoms/Cl-statisoatom/",
        "Li-statisoatom": "Li_iso_atoms/Li-statisoatom/",
        "phonon static 1/2": "dft_ml_data_generation/phonon_static_1/",
        "phonon static 2/2": "dft_ml_data_generation/phonon_static_2/",
<<<<<<< HEAD
        "phonon static 1/4": "dft_ml_data_generation/rand_static_1/",
        "phonon static 2/4": "dft_ml_data_generation/rand_static_4/",
        "phonon static 3/4": "dft_ml_data_generation/rand_static_7/",
        "phonon static 4/4": "dft_ml_data_generation/rand_static_10/",
=======
        "phonon static 1/12": "dft_ml_data_generation/rand_static_1/",
        "phonon static 2/12": "dft_ml_data_generation/rand_static_2/",
        "phonon static 3/12": "dft_ml_data_generation/rand_static_3/",
        "phonon static 4/12": "dft_ml_data_generation/rand_static_4/",
        "phonon static 5/12": "dft_ml_data_generation/rand_static_5/",
        "phonon static 6/12": "dft_ml_data_generation/rand_static_6/",
        "phonon static 7/12": "dft_ml_data_generation/rand_static_7/",
        "phonon static 8/12": "dft_ml_data_generation/rand_static_8/",
        "phonon static 9/12": "dft_ml_data_generation/rand_static_9/",
        "phonon static 10/12": "dft_ml_data_generation/rand_static_10/",
        "phonon static 11/12": "dft_ml_data_generation/rand_static_11/",
        "phonon static 12/12": "dft_ml_data_generation/rand_static_12/",
>>>>>>> 22da7af3
    }

    fake_run_vasp_kwargs = {
        "tight relax 1": {"incar_settings": ["NSW", "ISMEAR"]},
        "tight relax 2": {"incar_settings": ["NSW", "ISMEAR"]},
        "phonon static 1/2": {"incar_settings": ["NSW", "ISMEAR"]},
        "phonon static 2/2": {"incar_settings": ["NSW", "ISMEAR"]},
<<<<<<< HEAD
        "phonon static 1/4": {
            "incar_settings": ["NSW", "ISMEAR"],
            "check_inputs": ["incar", "kpoints", "potcar"],
        },
        "phonon static 2/4": {
            "incar_settings": ["NSW", "ISMEAR"],
            "check_inputs": ["incar", "kpoints", "potcar"],
        },
        "phonon static 3/4": {
            "incar_settings": ["NSW", "ISMEAR"],
            "check_inputs": ["incar", "kpoints", "potcar"],
        },
        "phonon static 4/4": {
=======
        "phonon static 1/12": {
            "incar_settings": ["NSW", "ISMEAR"],
            "check_inputs": ["incar", "kpoints", "potcar"],
        },
        "phonon static 2/12": {
            "incar_settings": ["NSW", "ISMEAR"],
            "check_inputs": ["incar", "kpoints", "potcar"],
        },
        "phonon static 3/12": {
            "incar_settings": ["NSW", "ISMEAR"],
            "check_inputs": ["incar", "kpoints", "potcar"],
        },
        "phonon static 4/12": {
            "incar_settings": ["NSW", "ISMEAR"],
            "check_inputs": ["incar", "kpoints", "potcar"],
        },
        "phonon static 5/12": {
            "incar_settings": ["NSW", "ISMEAR"],
            "check_inputs": ["incar", "kpoints", "potcar"],
        },
        "phonon static 6/12": {
            "incar_settings": ["NSW", "ISMEAR"],
            "check_inputs": ["incar", "kpoints", "potcar"],
        },
        "phonon static 7/12": {
            "incar_settings": ["NSW", "ISMEAR"],
            "check_inputs": ["incar", "kpoints", "potcar"],
        },
        "phonon static 8/12": {
            "incar_settings": ["NSW", "ISMEAR"],
            "check_inputs": ["incar", "kpoints", "potcar"],
        },
        "phonon static 9/12": {
            "incar_settings": ["NSW", "ISMEAR"],
            "check_inputs": ["incar", "kpoints", "potcar"],
        },
        "phonon static 10/12": {
            "incar_settings": ["NSW", "ISMEAR"],
            "check_inputs": ["incar", "kpoints", "potcar"],
        },
        "phonon static 11/12": {
            "incar_settings": ["NSW", "ISMEAR"],
            "check_inputs": ["incar", "kpoints", "potcar"],
        },
        "phonon static 12/12": {
>>>>>>> 22da7af3
            "incar_settings": ["NSW", "ISMEAR"],
            "check_inputs": ["incar", "kpoints", "potcar"],
        },
    }

    # automatically use fake VASP and write POTCAR.spec during the test
    mock_vasp(ref_paths, fake_run_vasp_kwargs)

    # run the flow or job and ensure that it finished running successfully
    responses = run_locally(
        complete_workflow,
        create_folders=True,
        ensure_success=True,
        store=memory_jobstore,
    )

    ml_task_doc = responses[complete_workflow.jobs[4].output.uuid][2].output.resolve(
        store=memory_jobstore
    )

    assert isinstance(ml_task_doc, PhononBSDOSDoc)

    assert responses[complete_workflow.jobs[6].output.uuid][1].output == pytest.approx(
        1.2014670270901717, abs=0.5
    )


class TestCompleteDFTvsMLBenchmarkWorkflow:
    def test_add_data_to_dataset_workflow(
        self,
        vasp_test_dir,
        mock_vasp,
        test_dir,
        memory_jobstore,
        clean_dir,
        fake_run_vasp_kwargs,
        ref_paths,
    ):
        import pytest
        from jobflow import run_locally

        path_to_struct = vasp_test_dir / "dft_ml_data_generation" / "POSCAR"
        structure = Structure.from_file(path_to_struct)

        add_data_workflow = CompleteDFTvsMLBenchmarkWorkflow(
            n_structures=3,
            symprec=1e-2,
            min_length=8,
            displacements=[0.01],
            phonon_displacement_maker=TightDFTStaticMaker(),
<<<<<<< HEAD
            volume_custom_scale_factors=[0.975, 0.975, 0.975, 1.0, 1.0, 1.0, 1.025, 1.025, 1.025, 1.05, 1.05, 1.05],
=======
>>>>>>> 22da7af3
        ).make(
            structure_list=[structure],
            mp_ids=["test"],
            benchmark_mp_ids=["mp-22905"],
            benchmark_structures=[structure],
            xyz_file=test_dir / "fitting" / "ref_files" / "vasp_ref.extxyz",
            dft_references=None,
        )

        # automatically use fake VASP and write POTCAR.spec during the test
        mock_vasp(ref_paths, fake_run_vasp_kwargs)

        # run the flow or job and ensure that it finished running successfully
        responses = run_locally(
            add_data_workflow,
            create_folders=True,
            ensure_success=True,
            store=memory_jobstore,
        )

        assert responses[add_data_workflow.jobs[6].output.uuid][
            1
        ].output == pytest.approx(1.2014670270901717, abs=0.5)

    def test_add_data_workflow_with_dft_reference(
        self,
        vasp_test_dir,
        mock_vasp,
        test_dir,
        memory_jobstore,
        clean_dir,
        fake_run_vasp_kwargs,
        ref_paths,
    ):
        from jobflow import run_locally

        path_to_struct = vasp_test_dir / "dft_ml_data_generation" / "POSCAR"
        structure = Structure.from_file(path_to_struct)
        dft_data = loadfn(test_dir / "benchmark" / "PhononBSDOSDoc_LiCl.json")
        dft_reference: PhononBSDOSDoc = dft_data["output"]

        add_data_workflow_with_dft_reference = CompleteDFTvsMLBenchmarkWorkflow(
            n_structures=3,
            symprec=1e-2,
            min_length=8,
            displacements=[0.01],
            add_dft_phonon_struct=False,
            phonon_displacement_maker=TightDFTStaticMaker(),
<<<<<<< HEAD
            volume_custom_scale_factors=[0.975, 0.975, 0.975, 1.0, 1.0, 1.0, 1.025, 1.025, 1.025, 1.05, 1.05, 1.05],
=======
>>>>>>> 22da7af3
        ).make(
            structure_list=[structure],
            mp_ids=["test"],
            benchmark_mp_ids=["mp-22905"],
            benchmark_structures=[structure],
            xyz_file=test_dir / "fitting" / "ref_files" / "vasp_ref.extxyz",
            dft_references=[dft_reference],
        )

        # automatically use fake VASP and write POTCAR.spec during the test
        mock_vasp(ref_paths, fake_run_vasp_kwargs)

        _ = run_locally(
            add_data_workflow_with_dft_reference,
            create_folders=True,
            ensure_success=True,
            store=memory_jobstore,
        )

        # TODO: add better tests

        for job, uuid in add_data_workflow_with_dft_reference.iterflow():
            assert job.name != "dft_phonopy_gen_data"

        for job, uuid in add_data_workflow_with_dft_reference.iterflow():
            assert job.name != "tight relax 1"

    def test_add_data_workflow_add_phonon_false(
        self,
        vasp_test_dir,
        mock_vasp,
        test_dir,
        memory_jobstore,
        clean_dir,
        fake_run_vasp_kwargs,
        ref_paths,
    ):

        path_to_struct = vasp_test_dir / "dft_ml_data_generation" / "POSCAR"
        structure = Structure.from_file(path_to_struct)

        add_data_workflow_add_phonon_false = CompleteDFTvsMLBenchmarkWorkflow(
            n_structures=3,
            symprec=1e-2,
            min_length=8,
            displacements=[0.01],
            add_dft_phonon_struct=False,
            phonon_displacement_maker=TightDFTStaticMaker(),
<<<<<<< HEAD
            volume_custom_scale_factors=[0.975, 0.975, 0.975, 1.0, 1.0, 1.0, 1.025, 1.025, 1.025, 1.05, 1.05, 1.05],
=======
>>>>>>> 22da7af3
        ).make(
            structure_list=[structure],
            mp_ids=["test"],
            benchmark_mp_ids=["mp-22905"],
            benchmark_structures=[structure],
            xyz_file=test_dir / "fitting" / "ref_files" / "vasp_ref.extxyz",
            dft_references=None,
        )

        # TODO: add better tests

        for job, uuid in add_data_workflow_add_phonon_false.iterflow():
            assert job.name != "dft_phonopy_gen_data"

    def test_add_data_workflow_add_random_false(
        self,
        vasp_test_dir,
        mock_vasp,
        test_dir,
        memory_jobstore,
        clean_dir,
        fake_run_vasp_kwargs,
        ref_paths,
    ):

        path_to_struct = vasp_test_dir / "dft_ml_data_generation" / "POSCAR"
        structure = Structure.from_file(path_to_struct)

        add_data_workflow_add_random_false = CompleteDFTvsMLBenchmarkWorkflow(
            n_structures=3,
            symprec=1e-2,
            min_length=8,
            displacements=[0.01],
            add_dft_random_struct=False,
            phonon_displacement_maker=TightDFTStaticMaker(),
<<<<<<< HEAD
            volume_custom_scale_factors=[0.975, 0.975, 0.975, 1.0, 1.0, 1.0, 1.025, 1.025, 1.025, 1.05, 1.05, 1.05],
=======
>>>>>>> 22da7af3
        ).make(
            structure_list=[structure],
            mp_ids=["test"],
            benchmark_mp_ids=["mp-22905"],
            benchmark_structures=[structure],
            xyz_file=test_dir / "fitting" / "ref_files" / "vasp_ref.extxyz",
            dft_references=None,
        )

        # TODO: add better tests

        for job, uuid in add_data_workflow_add_random_false.iterflow():
            assert job.name != "dft_random_gen_data"

    def test_add_data_workflow_with_same_mpid(
        self,
        vasp_test_dir,
        mock_vasp,
        test_dir,
        memory_jobstore,
        clean_dir,
        fake_run_vasp_kwargs,
        ref_paths,
    ):

        path_to_struct = vasp_test_dir / "dft_ml_data_generation" / "POSCAR"
        structure = Structure.from_file(path_to_struct)

        add_data_workflow_with_same_mpid = CompleteDFTvsMLBenchmarkWorkflow(
            n_structures=3,
            symprec=1e-2,
            min_length=8,
            displacements=[0.01],
            phonon_displacement_maker=TightDFTStaticMaker(),
<<<<<<< HEAD
            volume_custom_scale_factors=[0.975, 0.975, 0.975, 1.0, 1.0, 1.0, 1.025, 1.025, 1.025, 1.05, 1.05, 1.05],
=======
>>>>>>> 22da7af3
        ).make(
            structure_list=[structure],
            mp_ids=["mp-22905"],
            benchmark_mp_ids=["mp-22905"],
            benchmark_structures=[structure],
            xyz_file=test_dir / "fitting" / "ref_files" / "vasp_ref.extxyz",
            dft_references=None,
        )

        # TODO: add better tests

        for job, uuid in add_data_workflow_with_same_mpid.iterflow():
            assert job.name != "tight relax 1"


def test_phonon_dft_ml_data_generation_flow(
    vasp_test_dir, mock_vasp, clean_dir, memory_jobstore
):
    from jobflow import run_locally

    path_to_struct = vasp_test_dir / "dft_ml_data_generation" / "POSCAR"
    structure = Structure.from_file(path_to_struct)

    flow_data_generation = CompleteDFTvsMLBenchmarkWorkflow(
<<<<<<< HEAD
        n_structures=3, min_length=10, symprec=1e-2, volume_custom_scale_factors=[0.975, 1.0, 1.025, 1.05],
    ).make(structure_list=[structure], mp_ids=["mp-22905"])

    flow_data_generation_without_rattled_structures = CompleteDFTvsMLBenchmarkWorkflow(
        n_structures=3, min_length=10, symprec=1e-2, add_dft_random_struct=False, volume_custom_scale_factors=[0.975, 1.0, 1.025, 1.05],

=======
        n_struct=3, min_length=10, symprec=1e-2,
    ).make(structure_list=[structure], mp_ids=["mp-22905"])

    flow_data_generation_without_rattled_structures = CompleteDFTvsMLBenchmarkWorkflow(
        n_struct=3, min_length=10, symprec=1e-2, add_dft_random_struct=False,
>>>>>>> 22da7af3
    ).make(structure_list=[structure], mp_ids=["mp-22905"])

    ref_paths = {
        "tight relax 1": "dft_ml_data_generation/tight_relax_1/",
        "tight relax 2": "dft_ml_data_generation/tight_relax_2/",
        "static": "dft_ml_data_generation/static/",
        "Cl-statisoatom": "Cl_iso_atoms/Cl-statisoatom/",
        "Li-statisoatom": "Li_iso_atoms/Li-statisoatom/",
        "phonon static 1/2": "dft_ml_data_generation/phonon_static_1/",
        "phonon static 2/2": "dft_ml_data_generation/phonon_static_2/",
<<<<<<< HEAD
        "phonon static 1/4": "dft_ml_data_generation/rand_static_1/",
        "phonon static 2/4": "dft_ml_data_generation/rand_static_4/",
        "phonon static 3/4": "dft_ml_data_generation/rand_static_7/",
        "phonon static 4/4": "dft_ml_data_generation/rand_static_10/",
=======
        "phonon static 1/12": "dft_ml_data_generation/rand_static_1/",
        "phonon static 2/12": "dft_ml_data_generation/rand_static_2/",
        "phonon static 3/12": "dft_ml_data_generation/rand_static_3/",
        "phonon static 4/12": "dft_ml_data_generation/rand_static_4/",
        "phonon static 5/12": "dft_ml_data_generation/rand_static_5/",
        "phonon static 6/12": "dft_ml_data_generation/rand_static_6/",
        "phonon static 7/12": "dft_ml_data_generation/rand_static_7/",
        "phonon static 8/12": "dft_ml_data_generation/rand_static_8/",
        "phonon static 9/12": "dft_ml_data_generation/rand_static_9/",
        "phonon static 10/12": "dft_ml_data_generation/rand_static_10/",
        "phonon static 11/12": "dft_ml_data_generation/rand_static_11/",
        "phonon static 12/12": "dft_ml_data_generation/rand_static_12/",
>>>>>>> 22da7af3
    }

    fake_run_vasp_kwargs = {
        "tight relax 1": {"incar_settings": ["NSW", "ISMEAR"]},
        "tight relax 2": {"incar_settings": ["NSW", "ISMEAR"]},
        "phonon static 1/2": {"incar_settings": ["NSW", "ISMEAR"]},
        "phonon static 2/2": {"incar_settings": ["NSW", "ISMEAR"]},
<<<<<<< HEAD
        "phonon static 1/4": {
            "incar_settings": ["NSW", "ISMEAR"],
            "check_inputs": ["incar", "kpoints", "potcar"],
        },
        "phonon static 2/4": {
            "incar_settings": ["NSW", "ISMEAR"],
            "check_inputs": ["incar", "kpoints", "potcar"],
        },
        "phonon static 3/4": {
            "incar_settings": ["NSW", "ISMEAR"],
            "check_inputs": ["incar", "kpoints", "potcar"],
        },
        "phonon static 4/4": {
=======
        "phonon static 1/12": {
            "incar_settings": ["NSW", "ISMEAR"],
            "check_inputs": ["incar", "kpoints", "potcar"],
        },
        "phonon static 2/12": {
            "incar_settings": ["NSW", "ISMEAR"],
            "check_inputs": ["incar", "kpoints", "potcar"],
        },
        "phonon static 3/12": {
            "incar_settings": ["NSW", "ISMEAR"],
            "check_inputs": ["incar", "kpoints", "potcar"],
        },
        "phonon static 4/12": {
            "incar_settings": ["NSW", "ISMEAR"],
            "check_inputs": ["incar", "kpoints", "potcar"],
        },
        "phonon static 5/12": {
            "incar_settings": ["NSW", "ISMEAR"],
            "check_inputs": ["incar", "kpoints", "potcar"],
        },
        "phonon static 6/12": {
            "incar_settings": ["NSW", "ISMEAR"],
            "check_inputs": ["incar", "kpoints", "potcar"],
        },
        "phonon static 7/12": {
            "incar_settings": ["NSW", "ISMEAR"],
            "check_inputs": ["incar", "kpoints", "potcar"],
        },
        "phonon static 8/12": {
            "incar_settings": ["NSW", "ISMEAR"],
            "check_inputs": ["incar", "kpoints", "potcar"],
        },
        "phonon static 9/12": {
            "incar_settings": ["NSW", "ISMEAR"],
            "check_inputs": ["incar", "kpoints", "potcar"],
        },
        "phonon static 10/12": {
            "incar_settings": ["NSW", "ISMEAR"],
            "check_inputs": ["incar", "kpoints", "potcar"],
        },
        "phonon static 11/12": {
            "incar_settings": ["NSW", "ISMEAR"],
            "check_inputs": ["incar", "kpoints", "potcar"],
        },
        "phonon static 12/12": {
>>>>>>> 22da7af3
            "incar_settings": ["NSW", "ISMEAR"],
            "check_inputs": ["incar", "kpoints", "potcar"],
        },
    }

    # automatically use fake VASP and write POTCAR.spec during the test
    mock_vasp(ref_paths, fake_run_vasp_kwargs)

    # run the flow or job and ensure that it finished running successfully
    responses = run_locally(
        flow_data_generation,
        create_folders=True,
        ensure_success=True,
        store=memory_jobstore,
    )

    responses_worattled = run_locally(
        flow_data_generation_without_rattled_structures,
        create_folders=True,
        ensure_success=False,  # only two phonon calcs are not enough for this to pass
        store=memory_jobstore,
    )
    counter = 0
    counter_wor = 0
    for job, uuid in flow_data_generation.iterflow():
        counter += 1
    for job, uuid in flow_data_generation_without_rattled_structures.iterflow():
        counter_wor += 1
    assert counter == 5
    assert counter_wor == 4
# TODO better tests
# TODO testing cell_factor_sequence<|MERGE_RESOLUTION|>--- conflicted
+++ resolved
@@ -107,12 +107,7 @@
     path_to_struct = vasp_test_dir / "dft_ml_data_generation" / "POSCAR"
     structure = Structure.from_file(path_to_struct)
 
-<<<<<<< HEAD
     complete_workflow = CompleteDFTvsMLBenchmarkWorkflow(symprec=1e-2, min_length=8, displacements=[0.01], volume_custom_scale_factors=[0.975, 1.0, 1.025, 1.05], phonon_displacement_maker=TightDFTStaticMaker(),
-=======
-    complete_workflow = CompleteDFTvsMLBenchmarkWorkflow(
-        n_struct=3, symprec=1e-2, min_length=8, displacements=[0.01], phonon_displacement_maker=TightDFTStaticMaker()
->>>>>>> 22da7af3
     ).make(
         structure_list=[structure],
         mp_ids=["test"],
@@ -128,25 +123,10 @@
         "Li-statisoatom": "Li_iso_atoms/Li-statisoatom/",
         "phonon static 1/2": "dft_ml_data_generation/phonon_static_1/",
         "phonon static 2/2": "dft_ml_data_generation/phonon_static_2/",
-<<<<<<< HEAD
         "phonon static 1/4": "dft_ml_data_generation/rand_static_1/",
         "phonon static 2/4": "dft_ml_data_generation/rand_static_4/",
         "phonon static 3/4": "dft_ml_data_generation/rand_static_7/",
         "phonon static 4/4": "dft_ml_data_generation/rand_static_10/",
-=======
-        "phonon static 1/12": "dft_ml_data_generation/rand_static_1/",
-        "phonon static 2/12": "dft_ml_data_generation/rand_static_2/",
-        "phonon static 3/12": "dft_ml_data_generation/rand_static_3/",
-        "phonon static 4/12": "dft_ml_data_generation/rand_static_4/",
-        "phonon static 5/12": "dft_ml_data_generation/rand_static_5/",
-        "phonon static 6/12": "dft_ml_data_generation/rand_static_6/",
-        "phonon static 7/12": "dft_ml_data_generation/rand_static_7/",
-        "phonon static 8/12": "dft_ml_data_generation/rand_static_8/",
-        "phonon static 9/12": "dft_ml_data_generation/rand_static_9/",
-        "phonon static 10/12": "dft_ml_data_generation/rand_static_10/",
-        "phonon static 11/12": "dft_ml_data_generation/rand_static_11/",
-        "phonon static 12/12": "dft_ml_data_generation/rand_static_12/",
->>>>>>> 22da7af3
     }
 
     fake_run_vasp_kwargs = {
@@ -154,7 +134,7 @@
         "tight relax 2": {"incar_settings": ["NSW", "ISMEAR"]},
         "phonon static 1/2": {"incar_settings": ["NSW", "ISMEAR"]},
         "phonon static 2/2": {"incar_settings": ["NSW", "ISMEAR"]},
-<<<<<<< HEAD
+
         "phonon static 1/4": {
             "incar_settings": ["NSW", "ISMEAR"],
             "check_inputs": ["incar", "kpoints", "potcar"],
@@ -168,53 +148,6 @@
             "check_inputs": ["incar", "kpoints", "potcar"],
         },
         "phonon static 4/4": {
-=======
-        "phonon static 1/12": {
-            "incar_settings": ["NSW", "ISMEAR"],
-            "check_inputs": ["incar", "kpoints", "potcar"],
-        },
-        "phonon static 2/12": {
-            "incar_settings": ["NSW", "ISMEAR"],
-            "check_inputs": ["incar", "kpoints", "potcar"],
-        },
-        "phonon static 3/12": {
-            "incar_settings": ["NSW", "ISMEAR"],
-            "check_inputs": ["incar", "kpoints", "potcar"],
-        },
-        "phonon static 4/12": {
-            "incar_settings": ["NSW", "ISMEAR"],
-            "check_inputs": ["incar", "kpoints", "potcar"],
-        },
-        "phonon static 5/12": {
-            "incar_settings": ["NSW", "ISMEAR"],
-            "check_inputs": ["incar", "kpoints", "potcar"],
-        },
-        "phonon static 6/12": {
-            "incar_settings": ["NSW", "ISMEAR"],
-            "check_inputs": ["incar", "kpoints", "potcar"],
-        },
-        "phonon static 7/12": {
-            "incar_settings": ["NSW", "ISMEAR"],
-            "check_inputs": ["incar", "kpoints", "potcar"],
-        },
-        "phonon static 8/12": {
-            "incar_settings": ["NSW", "ISMEAR"],
-            "check_inputs": ["incar", "kpoints", "potcar"],
-        },
-        "phonon static 9/12": {
-            "incar_settings": ["NSW", "ISMEAR"],
-            "check_inputs": ["incar", "kpoints", "potcar"],
-        },
-        "phonon static 10/12": {
-            "incar_settings": ["NSW", "ISMEAR"],
-            "check_inputs": ["incar", "kpoints", "potcar"],
-        },
-        "phonon static 11/12": {
-            "incar_settings": ["NSW", "ISMEAR"],
-            "check_inputs": ["incar", "kpoints", "potcar"],
-        },
-        "phonon static 12/12": {
->>>>>>> 22da7af3
             "incar_settings": ["NSW", "ISMEAR"],
             "check_inputs": ["incar", "kpoints", "potcar"],
         },
@@ -265,10 +198,7 @@
             min_length=8,
             displacements=[0.01],
             phonon_displacement_maker=TightDFTStaticMaker(),
-<<<<<<< HEAD
             volume_custom_scale_factors=[0.975, 0.975, 0.975, 1.0, 1.0, 1.0, 1.025, 1.025, 1.025, 1.05, 1.05, 1.05],
-=======
->>>>>>> 22da7af3
         ).make(
             structure_list=[structure],
             mp_ids=["test"],
@@ -317,10 +247,7 @@
             displacements=[0.01],
             add_dft_phonon_struct=False,
             phonon_displacement_maker=TightDFTStaticMaker(),
-<<<<<<< HEAD
             volume_custom_scale_factors=[0.975, 0.975, 0.975, 1.0, 1.0, 1.0, 1.025, 1.025, 1.025, 1.05, 1.05, 1.05],
-=======
->>>>>>> 22da7af3
         ).make(
             structure_list=[structure],
             mp_ids=["test"],
@@ -369,10 +296,7 @@
             displacements=[0.01],
             add_dft_phonon_struct=False,
             phonon_displacement_maker=TightDFTStaticMaker(),
-<<<<<<< HEAD
             volume_custom_scale_factors=[0.975, 0.975, 0.975, 1.0, 1.0, 1.0, 1.025, 1.025, 1.025, 1.05, 1.05, 1.05],
-=======
->>>>>>> 22da7af3
         ).make(
             structure_list=[structure],
             mp_ids=["test"],
@@ -408,10 +332,7 @@
             displacements=[0.01],
             add_dft_random_struct=False,
             phonon_displacement_maker=TightDFTStaticMaker(),
-<<<<<<< HEAD
             volume_custom_scale_factors=[0.975, 0.975, 0.975, 1.0, 1.0, 1.0, 1.025, 1.025, 1.025, 1.05, 1.05, 1.05],
-=======
->>>>>>> 22da7af3
         ).make(
             structure_list=[structure],
             mp_ids=["test"],
@@ -446,10 +367,7 @@
             min_length=8,
             displacements=[0.01],
             phonon_displacement_maker=TightDFTStaticMaker(),
-<<<<<<< HEAD
             volume_custom_scale_factors=[0.975, 0.975, 0.975, 1.0, 1.0, 1.0, 1.025, 1.025, 1.025, 1.05, 1.05, 1.05],
-=======
->>>>>>> 22da7af3
         ).make(
             structure_list=[structure],
             mp_ids=["mp-22905"],
@@ -474,20 +392,11 @@
     structure = Structure.from_file(path_to_struct)
 
     flow_data_generation = CompleteDFTvsMLBenchmarkWorkflow(
-<<<<<<< HEAD
         n_structures=3, min_length=10, symprec=1e-2, volume_custom_scale_factors=[0.975, 1.0, 1.025, 1.05],
     ).make(structure_list=[structure], mp_ids=["mp-22905"])
 
     flow_data_generation_without_rattled_structures = CompleteDFTvsMLBenchmarkWorkflow(
         n_structures=3, min_length=10, symprec=1e-2, add_dft_random_struct=False, volume_custom_scale_factors=[0.975, 1.0, 1.025, 1.05],
-
-=======
-        n_struct=3, min_length=10, symprec=1e-2,
-    ).make(structure_list=[structure], mp_ids=["mp-22905"])
-
-    flow_data_generation_without_rattled_structures = CompleteDFTvsMLBenchmarkWorkflow(
-        n_struct=3, min_length=10, symprec=1e-2, add_dft_random_struct=False,
->>>>>>> 22da7af3
     ).make(structure_list=[structure], mp_ids=["mp-22905"])
 
     ref_paths = {
@@ -498,25 +407,10 @@
         "Li-statisoatom": "Li_iso_atoms/Li-statisoatom/",
         "phonon static 1/2": "dft_ml_data_generation/phonon_static_1/",
         "phonon static 2/2": "dft_ml_data_generation/phonon_static_2/",
-<<<<<<< HEAD
         "phonon static 1/4": "dft_ml_data_generation/rand_static_1/",
         "phonon static 2/4": "dft_ml_data_generation/rand_static_4/",
         "phonon static 3/4": "dft_ml_data_generation/rand_static_7/",
         "phonon static 4/4": "dft_ml_data_generation/rand_static_10/",
-=======
-        "phonon static 1/12": "dft_ml_data_generation/rand_static_1/",
-        "phonon static 2/12": "dft_ml_data_generation/rand_static_2/",
-        "phonon static 3/12": "dft_ml_data_generation/rand_static_3/",
-        "phonon static 4/12": "dft_ml_data_generation/rand_static_4/",
-        "phonon static 5/12": "dft_ml_data_generation/rand_static_5/",
-        "phonon static 6/12": "dft_ml_data_generation/rand_static_6/",
-        "phonon static 7/12": "dft_ml_data_generation/rand_static_7/",
-        "phonon static 8/12": "dft_ml_data_generation/rand_static_8/",
-        "phonon static 9/12": "dft_ml_data_generation/rand_static_9/",
-        "phonon static 10/12": "dft_ml_data_generation/rand_static_10/",
-        "phonon static 11/12": "dft_ml_data_generation/rand_static_11/",
-        "phonon static 12/12": "dft_ml_data_generation/rand_static_12/",
->>>>>>> 22da7af3
     }
 
     fake_run_vasp_kwargs = {
@@ -524,7 +418,6 @@
         "tight relax 2": {"incar_settings": ["NSW", "ISMEAR"]},
         "phonon static 1/2": {"incar_settings": ["NSW", "ISMEAR"]},
         "phonon static 2/2": {"incar_settings": ["NSW", "ISMEAR"]},
-<<<<<<< HEAD
         "phonon static 1/4": {
             "incar_settings": ["NSW", "ISMEAR"],
             "check_inputs": ["incar", "kpoints", "potcar"],
@@ -538,53 +431,6 @@
             "check_inputs": ["incar", "kpoints", "potcar"],
         },
         "phonon static 4/4": {
-=======
-        "phonon static 1/12": {
-            "incar_settings": ["NSW", "ISMEAR"],
-            "check_inputs": ["incar", "kpoints", "potcar"],
-        },
-        "phonon static 2/12": {
-            "incar_settings": ["NSW", "ISMEAR"],
-            "check_inputs": ["incar", "kpoints", "potcar"],
-        },
-        "phonon static 3/12": {
-            "incar_settings": ["NSW", "ISMEAR"],
-            "check_inputs": ["incar", "kpoints", "potcar"],
-        },
-        "phonon static 4/12": {
-            "incar_settings": ["NSW", "ISMEAR"],
-            "check_inputs": ["incar", "kpoints", "potcar"],
-        },
-        "phonon static 5/12": {
-            "incar_settings": ["NSW", "ISMEAR"],
-            "check_inputs": ["incar", "kpoints", "potcar"],
-        },
-        "phonon static 6/12": {
-            "incar_settings": ["NSW", "ISMEAR"],
-            "check_inputs": ["incar", "kpoints", "potcar"],
-        },
-        "phonon static 7/12": {
-            "incar_settings": ["NSW", "ISMEAR"],
-            "check_inputs": ["incar", "kpoints", "potcar"],
-        },
-        "phonon static 8/12": {
-            "incar_settings": ["NSW", "ISMEAR"],
-            "check_inputs": ["incar", "kpoints", "potcar"],
-        },
-        "phonon static 9/12": {
-            "incar_settings": ["NSW", "ISMEAR"],
-            "check_inputs": ["incar", "kpoints", "potcar"],
-        },
-        "phonon static 10/12": {
-            "incar_settings": ["NSW", "ISMEAR"],
-            "check_inputs": ["incar", "kpoints", "potcar"],
-        },
-        "phonon static 11/12": {
-            "incar_settings": ["NSW", "ISMEAR"],
-            "check_inputs": ["incar", "kpoints", "potcar"],
-        },
-        "phonon static 12/12": {
->>>>>>> 22da7af3
             "incar_settings": ["NSW", "ISMEAR"],
             "check_inputs": ["incar", "kpoints", "potcar"],
         },
