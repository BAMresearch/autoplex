"""Utility functions for fitting jobs."""

from __future__ import annotations

import contextlib
import json
import os
import re
import shutil
import subprocess
import sys
import xml.etree.ElementTree as ET
from collections.abc import Iterable
from functools import partial
from itertools import combinations
from pathlib import Path

import ase
import matplotlib.pyplot as plt
import numpy as np
import pandas as pd
import pytorch_lightning as pl
import torch
from ase.atoms import Atoms
from ase.constraints import voigt_6_to_full_3x3_stress
from ase.data import chemical_symbols
from ase.io import read, write
from ase.neighborlist import NeighborList, natural_cutoffs
from atomate2.utils.path import strip_hostname
from dgl.data.utils import split_dataset
from matgl.ext.pymatgen import Structure2Graph, get_element_list
from matgl.graph.data import MGLDataLoader, MGLDataset, collate_fn_efs
from matgl.models import M3GNet
from matgl.utils.training import PotentialLightningModule
from nequip.ase import NequIPCalculator
from pymatgen.io.ase import AseAtomsAdaptor
from pytorch_lightning.loggers import CSVLogger
from scipy.spatial import ConvexHull
from scipy.special import comb
from sklearn.model_selection import StratifiedShuffleSplit

current_dir = Path(__file__).absolute().parent
GAP_DEFAULTS_FILE_PATH = current_dir / "gap-defaults.json"


def gap_fitting(
    db_dir: str | Path,
    include_two_body: bool = True,
    include_three_body: bool = False,
    include_soap: bool = True,
    path_to_default_hyperparameters: Path | str = GAP_DEFAULTS_FILE_PATH,
    num_processes: int = 32,
    auto_delta: bool = True,
    glue_xml: bool = False,
    regularization: bool = True,
    fit_kwargs: dict | None = None,  # pylint: disable=E3701
):
    """
    GAP fit and validation job.

    Parameters
    ----------
    db_dir: str or path.
        Path to database directory.
    path_to_default_hyperparameters : str or Path.
        Path to gap-defaults.json.
    include_two_body : bool.
        bool indicating whether to include two-body hyperparameters
    include_three_body : bool.
        bool indicating whether to include three-body hyperparameters
    include_soap : bool.
        bool indicating whether to include soap hyperparameters
    num_processes: int.
        Number of processes used for gap_fit
    auto_delta: bool
        automatically determine delta for 2b, 3b and soap terms.
    glue_xml: bool
        use the glue.xml core potential instead of fitting 2b terms.
    regularization: bool
        For using sigma regularization.
    fit_kwargs: dict.
        optional dictionary with parameters for gap fitting with keys same as
        gap-defaults.json.

    Returns
    -------
    dict[str, float]
        A dictionary with train_error, test_error

    """
    mlip_path: Path = prepare_fit_environment(
        db_dir, Path.cwd(), glue_xml, regularization
    )

    db_atoms = ase.io.read(os.path.join(db_dir, "train.extxyz"), index=":")
    train_data_path = os.path.join(
        db_dir, "train_with_sigma.extxyz" if regularization else "train.extxyz"
    )
    test_data_path = os.path.join(db_dir, "test.extxyz")

    gap_default_hyperparameters = load_gap_hyperparameter_defaults(
        gap_fit_parameter_file_path=path_to_default_hyperparameters
    )

    for parameter in gap_default_hyperparameters:
        if fit_kwargs:
            for arg in fit_kwargs:
                if parameter == arg:
                    gap_default_hyperparameters[parameter].update(fit_kwargs[arg])

    if include_two_body:
        gap_default_hyperparameters["general"].update({"at_file": train_data_path})
        if auto_delta:
            delta_2b, num_triplet = calculate_delta(db_atoms, "REF_energy")
            gap_default_hyperparameters["twob"].update({"delta": delta_2b})

        fit_parameters_list = gap_hyperparameter_constructor(
            gap_parameter_dict=gap_default_hyperparameters,
            include_two_body=include_two_body,
        )

        run_gap(num_processes, fit_parameters_list)
        run_quip(num_processes, train_data_path, "gap_file.xml", "quip_train.extxyz")

    if include_three_body:
        gap_default_hyperparameters["general"].update({"at_file": train_data_path})
        if auto_delta:
            delta_3b = energy_remain("quip_train.extxyz")
            delta_3b = delta_3b / num_triplet
            gap_default_hyperparameters["threeb"].update({"delta": delta_3b})

        fit_parameters_list = gap_hyperparameter_constructor(
            gap_parameter_dict=gap_default_hyperparameters,
            include_two_body=include_two_body,
            include_three_body=include_three_body,
        )

        run_gap(num_processes, fit_parameters_list)
        run_quip(num_processes, train_data_path, "gap_file.xml", "quip_train.extxyz")

    if glue_xml:
        gap_default_hyperparameters["general"].update({"at_file": train_data_path})
        gap_default_hyperparameters["general"].update({"core_param_file": "glue.xml"})
        gap_default_hyperparameters["general"].update({"core_ip_args": "{IP Glue}"})

        fit_parameters_list = gap_hyperparameter_constructor(
            gap_parameter_dict=gap_default_hyperparameters,
            include_two_body=False,
            include_three_body=False,
        )

        run_gap(num_processes, fit_parameters_list)
        run_quip(
            num_processes,
            train_data_path,
            "gap_file.xml",
            "quip_train.extxyz",
            glue_xml,
        )

    if include_soap:
        delta_soap = (
            energy_remain("quip_train.extxyz")
            if include_two_body or include_three_body
            else 1
        )
        gap_default_hyperparameters["general"].update({"at_file": train_data_path})
        if auto_delta:
            gap_default_hyperparameters["soap"].update({"delta": delta_soap})

        fit_parameters_list = gap_hyperparameter_constructor(
            gap_parameter_dict=gap_default_hyperparameters,
            include_two_body=include_two_body,
            include_three_body=include_three_body,
            include_soap=include_soap,
        )

        run_gap(num_processes, fit_parameters_list)
        run_quip(
            num_processes,
            train_data_path,
            "gap_file.xml",
            "quip_train.extxyz",
            glue_xml,
        )

    # Calculate training error
    train_error = energy_remain("quip_train.extxyz")
    print("Training error of MLIP (eV/at.):", round(train_error, 7))

    # Calculate testing error
    run_quip(
        num_processes, test_data_path, "gap_file.xml", "quip_test.extxyz", glue_xml
    )
    test_error = energy_remain("quip_test.extxyz")
    print("Testing error of MLIP (eV/at.):", round(test_error, 7))

    return {
        "train_error": train_error,
        "test_error": test_error,
        "mlip_path": mlip_path,
    }


def ace_fitting(
    db_dir: str | Path,
    order: int = 4,
    totaldegree: int = 16,
    cutoff: float = 5.0,
    solver: str = "BLR",
    isol_es: dict | None = None,
    num_processes: int = 32,
):
    """
    Perform the ACE (Atomic Cluster Expansion) potential fitting.

    This function sets up and executes a Julia script to perform ACE fitting using specified parameters
    and input data located in the provided directory. It handles the input/output of atomic configurations,
    sets up the ACE model, and calculates training and testing errors after fitting.

    Parameters
    ----------
    db_dir: str or Path
        directory containing the training and testing data files.
    order: int
        order of ACE.
    totaldegree: int
        total degree of the polynomial terms in the ACE model.
    cutoff: float
        cutoff distance for atomic interactions in the ACE model.
    solver: str
        solver to be used for fitting the ACE model. Default is "BLR" (Bayesian Linear Regression).
        For very large-scale parameter estimation problems, using "LSQR" solver.
    isol_es: dict:
        mandatory dictionary mapping element numbers to isolated energies.
    num_processes: int
        number of processes to use for parallel computation.

    Returns
    -------
    dict[str, float]
        A dictionary containing train_error, test_error, and the path to the fitted MLIP.

    Raises
    ------
    - ValueError: If the `isol_es` dictionary is empty or not provided when required.

    Example:
    >>> result = ace_fitting('/path/to/data', order=2, totaldegree=12, cutoff=6.0, solver='BLR', num_processes=4)
    >>> print(result['train_error'], result['test_error'])
    """
    train_atoms = ase.io.read(os.path.join(db_dir, "train.extxyz"), index=":")
    source_file_path = os.path.join(db_dir, "test.extxyz")
    shutil.copy(source_file_path, ".")
    isol_es_update = {}

    if isol_es:
        for e_num, e_energy in isol_es.items():
            isol_es_update[chemical_symbols[int(e_num)]] = e_energy
    else:
        raise ValueError("isol_es is empty or not defined!")

    formatted_isol_es = (
        "["
        + ", ".join([f":{key} => {value}" for key, value in isol_es_update.items()])
        + "]"
    )
    formatted_species = (
        "[" + ", ".join([f":{key}" for key, value in isol_es_update.items()]) + "]"
    )

    train_ace = [
        at for at in train_atoms if "IsolatedAtom" not in at.info["config_type"]
    ]
    ase.io.write("train_ace.extxyz", train_ace, format="extxyz")

    ace_text = f"""using ACEpotentials
using LinearAlgebra: norm, Diagonal
using CSV, DataFrames
using Distributed
addprocs({num_processes-1}, exeflags="--project=$(Base.active_project())")
@everywhere using ACEpotentials

data_file = "train_ace.extxyz"
data = read_extxyz(data_file)
test_data_file = "test.extxyz"
test_data = read_extxyz(test_data_file)
data_keys = (energy_key = "REF_energy", force_key = "REF_force", virial_key = "REF_virial")

model = acemodel(elements={formatted_species},
                order={order},
                totaldegree={totaldegree},
                rcut={cutoff},
                Eref={formatted_isol_es})

weights = Dict(
            "crystal" => Dict("E" => 30.0, "F" => 1.0 , "V" => 1.0 ),
            "RSS" => Dict("E" => 3.0, "F" => 0.5 , "V" => 0.1 ),
            "amorphous" => Dict("E" => 3.0, "F" => 0.5 , "V" => 0.1 ),
            "liquid" => Dict("E" => 10.0, "F" => 0.5 , "V" => 0.25 ),
            "RSS_initial" => Dict("E" => 1.0, "F" => 0.5 , "V" => 0.1 ),
            "dimer" => Dict("E" => 30.0, "F" => 1.0 , "V" => 1.0 )
            )

P = smoothness_prior(model; p = 4)

solver = ACEfit.{solver}()

acefit!(model, data; solver=solver, weights=weights, prior = P, data_keys...)

@info("Training Error Table")
ACEpotentials.linear_errors(data, model; data_keys...)

@info("Testing Error Table")
ACEpotentials.linear_errors(test_data, model; data_keys...)

@info("Manual RMSE Test")
potential = model.potential
train_energies = [ JuLIP.get_data(at, "REF_energy") / length(at) for at in data]
model_energies_train = [energy(potential, at) / length(at) for at in data]
rmse_energy_train = norm(train_energies - model_energies_train) / sqrt(length(data))
test_energies = [ JuLIP.get_data(at, "REF_energy") / length(at) for at in test_data]
model_energies_pred = [energy(potential, at) / length(at) for at in test_data]
rmse_energy_test = norm(test_energies - model_energies_pred) / sqrt(length(test_data))

df = DataFrame(rmse_energy_train = rmse_energy_train, rmse_energy_test = rmse_energy_test)
CSV.write("rmse_energies.csv", df)

save_potential("acemodel.json", model)
export2lammps("acemodel.yace", model)
    """

    with open("ace.jl", "w") as file:
        file.write(ace_text)

    os.system(f"export OMP_NUM_THREADS={num_processes} && julia ace.jl")

    energy_err = pd.read_csv("rmse_energies.csv")
    train_error = energy_err["rmse_energy_train"][0]
    test_error = energy_err["rmse_energy_test"][0]

    return {
        "train_error": train_error,
        "test_error": test_error,
        "mlip_path": Path.cwd(),
    }


def nequip_fitting(
    db_dir: str,
    r_max: float = 4.0,
    num_layers: int = 4,
    l_max: int = 2,
    num_features: int = 32,
    num_basis: int = 8,
    invariant_layers: int = 2,
    invariant_neurons: int = 64,
    batch_size: int = 5,
    learning_rate: float = 0.005,
    max_epochs: int = 10000,
    default_dtype: str = "float32",
    isol_es: dict | None = None,
    device: str = "cuda",
):
    """
    Perform the NequIP potential fitting.

    This function sets up and executes a python script to perform NequIP fitting using specified parameters
    and input data located in the provided directory. It handles the input/output of atomic configurations,
    sets up the NequIP model, and calculates training and testing errors after fitting.

    Parameters
    ----------
    db_dir: str or Path
        directory containing the training and testing data files.
    r_max: float
        cutoff radius in length units
    num_layers: int
        number of interaction blocks
    l_max: int
        maximum irrep order (rotation order) for the network's features
    num_features: int
        multiplicity of the features
    num_basis: int
        number of basis functions used in the radial basis
    invariant_layers: int
        number of radial layers
    invariant_neurons: int
        number of hidden neurons in radial function
    batch_size: int
        batch size
    learning_rate: float
        learning rate
    default_dtype: str
        type of float to use, e.g. float32 and float64
    isol_es: dict
        mandatory dictionary mapping element numbers to isolated energies.
    device: str
        specify device to use cuda or cpu

    Returns
    -------
    dict[str, float]
        A dictionary containing train_error, test_error, and the path to the fitted MLIP.

    Raises
    ------
    - ValueError: If the `isol_es` dictionary is empty or not provided when required.
    """
    train_data = ase.io.read(os.path.join(db_dir, "train.extxyz"), index=":")
    train_nequip = [
        at for at in train_data if "IsolatedAtom" not in at.info["config_type"]
    ]
    ase.io.write("train_nequip.extxyz", train_nequip, format="extxyz")

    test_data = ase.io.read(os.path.join(db_dir, "test.extxyz"), index=":")
    num_of_train = len(train_nequip)
    num_of_val = len(test_data)

    isol_es_update = ""
    ele_syms = []
    if isol_es:
        for e_num in isol_es:
            ele_sym = "  - " + chemical_symbols[int(e_num)] + "\n"
            isol_es_update += ele_sym
            ele_syms.append(chemical_symbols[int(e_num)])
    else:
        raise ValueError("isol_es is empty or not defined!")

    nequip_text = f"""root: results
run_name: autoplex
seed: 123
dataset_seed: 456
append: true
default_dtype: {default_dtype}

# network
r_max: {r_max}
num_layers: {num_layers}
l_max: {l_max}
parity: true
num_features: {num_features}
nonlinearity_type: gate

nonlinearity_scalars:
  e: silu
  o: tanh

nonlinearity_gates:
  e: silu
  o: tanh

num_basis: {num_basis}
BesselBasis_trainable: true
PolynomialCutoff_p: 6

invariant_layers: {invariant_layers}
invariant_neurons: {invariant_neurons}
avg_num_neighbors: auto

use_sc: true
dataset: ase
validation_dataset: ase
dataset_file_name: ./train_nequip.extxyz
validation_dataset_file_name: {db_dir}/test.extxyz

ase_args:
  format: extxyz
dataset_key_mapping:
  REF_energy: total_energy
  REF_forces: forces
validation_dataset_key_mapping:
  REF_energy: total_energy
  REF_forces: forces

chemical_symbols:
{isol_es_update}
wandb: False
wandb_project: autoplex

verbose: info
log_batch_freq: 10
log_epoch_freq: 1
save_checkpoint_freq: -1
save_ema_checkpoint_freq: -1

n_train: {num_of_train}
n_val: {num_of_val}
learning_rate: {learning_rate}
batch_size: {batch_size}
validation_batch_size: 10
max_epochs: {max_epochs}
shuffle: true
metrics_key: validation_loss
use_ema: true
ema_decay: 0.99
ema_use_num_updates: true
report_init_validation: true

early_stopping_patiences:
  validation_loss: 50

early_stopping_lower_bounds:
  LR: 1.0e-5

loss_coeffs:
  forces: 1
  total_energy:
    - 1
    - PerAtomMSELoss

metrics_components:
  - - forces
    - mae
  - - forces
    - rmse
  - - forces
    - mae
    - PerSpecies: True
      report_per_component: False
  - - forces
    - rmse
    - PerSpecies: True
      report_per_component: False
  - - total_energy
    - mae
  - - total_energy
    - mae
    - PerAtom: True

optimizer_name: Adam
optimizer_amsgrad: true

lr_scheduler_name: ReduceLROnPlateau
lr_scheduler_patience: 100
lr_scheduler_factor: 0.5

per_species_rescale_shifts_trainable: false
per_species_rescale_scales_trainable: false

per_species_rescale_shifts: dataset_per_atom_total_energy_mean
per_species_rescale_scales: dataset_forces_rms
    """

    with open("nequip.yaml", "w") as file:
        file.write(nequip_text)

    run_nequip("nequip-train nequip.yaml", "nequip_train")
    run_nequip(
        "nequip-deploy build --train-dir results/autoplex ./deployed_nequip_model.pth",
        "nequip_deploy",
    )

    calc = NequIPCalculator.from_deployed_model(
        model_path="deployed_nequip_model.pth",
        device=device,
        species_to_type_name={s: s for s in ele_syms},
        set_global_options=False,
    )

    ener_out_train = []
    for at in train_nequip:
        at.calc = calc
        ener_out_train.append(at.get_potential_energy() / len(at))

    ener_in_train = [
        at.info["REF_energy"] / len(at.get_chemical_symbols()) for at in train_nequip
    ]

    train_error = rms_dict(ener_in_train, ener_out_train)["rmse"]

    ener_out_test = []
    for at in test_data:
        at.calc = calc
        ener_out_test.append(at.get_potential_energy() / len(at))

    ener_in_test = [
        at.info["REF_energy"] / len(at.get_chemical_symbols()) for at in test_data
    ]

    test_error = rms_dict(ener_in_test, ener_out_test)["rmse"]

    return {
        "train_error": train_error,
        "test_error": test_error,
        "mlip_path": Path.cwd(),
    }


def m3gnet_fitting(
    db_dir: str,
    exp_name: str = "training",
    results_dir: str = "m3gnet_results",
    cutoff: float = 5.0,
    threebody_cutoff: float = 4.0,
    batch_size: int = 10,
    max_epochs: int = 1000,
    include_stresses: bool = True,
    hidden_dim: int = 128,
    num_units: int = 128,
    max_l: int = 4,
    max_n: int = 4,
    device: str = "cuda",
    test_equal_to_val: bool = True,
):
    """
    Perform the M3GNet potential fitting.

    Parameters
    ----------
    db_dir: str or Path
        Directory containing the training and testing data files.
    exp_name: str
        Name of the experiment, used for saving model checkpoints and logs.
    results_dir: str
        Directory to store the training results and fitted model.
    cutoff: float
        Cutoff radius for atomic interactions in length units.
    threebody_cutoff: float
        Cutoff radius for three-body interactions in length units.
    batch_size: int
        Number of structures per batch during training.
    max_epochs: int
        Maximum number of training epochs.
    include_stresses: bool
        If True, includes stress tensors in the model predictions and training process.
    hidden_dim: int
        Dimensionality of the hidden layers in the model.
    num_units: int
        Number of units in each dense layer of the model.
    max_l: int
        Maximum degree of spherical harmonics.
    max_n: int
        Maximum radial function degree.
    device: str
        Device on which the model will be trained, e.g., 'cuda' or 'cpu'.
    test_equal_to_val: bool
        If True, the testing dataset will be the same as the validation dataset.

    Returns
    -------
    dict[str, float]
        A dictionary containing keys such as 'train_error', 'test_error', and 'path_to_fitted_model',
        representing the training error, test error, and the location of the saved model, respectively.

    """
    os.makedirs(os.path.join(results_dir, exp_name), exist_ok=True)

    with open("m3gnet.log", "a") as log_file:
        original_stdout = sys.stdout
        original_stderr = sys.stderr
        sys.stdout = log_file
        sys.stderr = log_file

        train_data = ase.io.read(os.path.join(db_dir, "train.extxyz"), index=":")
        train_m3gnet = [
            at
            for at in train_data
            if "IsolatedAtom" not in at.info["config_type"]
            and "dimer" not in at.info["config_type"]
        ]

        # prepare train dataset
        (
            train_structs,
            train_energies,
            train_forces,
            train_stresses,
        ) = convert_xyz_to_structure(
            train_m3gnet, include_forces=True, include_stresses=include_stresses
        )

        train_labels = {
            "energies": train_energies,
            "forces": train_forces,
            "stresses": train_stresses,
        }
        train_element_types = get_element_list(train_structs)
        print(train_element_types)
        train_converter = Structure2Graph(
            element_types=train_element_types, cutoff=cutoff
        )
        train_datasets = MGLDataset(
            threebody_cutoff=threebody_cutoff,
            structures=train_structs,
            converter=train_converter,
            labels=train_labels,
            include_line_graph=True,
            filename=os.path.join(results_dir, exp_name, "dgl_graph_train.bin"),
            filename_lattice=os.path.join(results_dir, exp_name, "lattice_train.pt"),
            filename_line_graph=os.path.join(
                results_dir, exp_name, "dgl_line_graph_train.bin"
            ),
            filename_state_attr=os.path.join(
                results_dir, exp_name, "state_attr_train.pt"
            ),
            filename_labels=os.path.join(results_dir, exp_name, "labels_train.json"),
        )

        if os.path.exists(os.path.join(db_dir, "test.extxyz")):
            test_data = ase.io.read(os.path.join(db_dir, "test.extxyz"), index=":")
            # prepare test dataset
            (
                test_structs,
                test_energies,
                test_forces,
                test_stresses,
            ) = convert_xyz_to_structure(
                test_data, include_forces=True, include_stresses=include_stresses
            )

            test_labels = {
                "energies": test_energies,
                "forces": test_forces,
                "stresses": test_stresses,
            }
            test_element_types = get_element_list(test_structs)
            test_converter = Structure2Graph(
                element_types=test_element_types, cutoff=cutoff
            )
            test_dataset = MGLDataset(
                threebody_cutoff=threebody_cutoff,
                structures=test_structs,
                converter=test_converter,
                labels=test_labels,
                include_line_graph=True,
                filename=os.path.join(results_dir, exp_name, "dgl_graph_test.bin"),
                filename_lattice=os.path.join(results_dir, exp_name, "lattice_test.pt"),
                filename_line_graph=os.path.join(
                    results_dir, exp_name, "dgl_line_graph_test.bin"
                ),
                filename_state_attr=os.path.join(
                    results_dir, exp_name, "state_attr_test.pt"
                ),
                filename_labels=os.path.join(results_dir, exp_name, "labels_test.json"),
            )

        if test_equal_to_val:
            train_dataset = train_datasets
            val_dataset = test_dataset
        else:
            if os.path.exists(os.path.join(db_dir, "test.extxyz")):
                train_dataset, val_dataset, _ = split_dataset(
                    train_datasets,
                    frac_list=[0.9, 0.1, 0],  # to guarantee train:valid=9:1
                    shuffle=True,
                    random_state=42,
                )
            else:
                train_dataset, val_dataset, test_dataset = split_dataset(
                    train_datasets,
                    frac_list=[0.8, 0.1, 0.1],  # to guarantee train:valid:test=8:1:1
                    shuffle=True,
                    random_state=42,
                )

        my_collate_fn = partial(
            collate_fn_efs, include_line_graph=True
        )  # Set all include_line_graph to False will disable three-body interactions
        train_loader, val_loader, test_loader = MGLDataLoader(
            train_data=train_dataset,
            val_data=val_dataset,
            test_data=test_dataset,
            collate_fn=my_collate_fn,
            batch_size=batch_size,
            num_workers=1,
        )
        model = M3GNet(
            element_types=train_element_types,
            is_intensive=False,
            cutoff=cutoff,
            threebody_cutoff=threebody_cutoff,
            dim_node_embedding=hidden_dim,
            dim_edge_embedding=hidden_dim,
            units=num_units,
            max_l=max_l,
            max_n=max_n,
        )
        lit_module = PotentialLightningModule(model=model, include_line_graph=True)
        logger = CSVLogger(name=exp_name, save_dir=os.path.join(results_dir, "logs"))
        # Inference mode = False is required for calculating forces, stress in test mode and prediction mode
        if device == "cuda":
            if torch.cuda.is_available():
                gpu_id = os.environ.get("CUDA_VISIBLE_DEVICES", "0")
                torch.cuda.set_device(torch.device(f"cuda:{gpu_id}"))
                trainer = pl.Trainer(
                    max_epochs=max_epochs,
                    accelerator="gpu",
                    logger=logger,
                    inference_mode=False,
                )
            else:
                raise ValueError("CUDA is not available.")
        else:
            trainer = pl.Trainer(
                max_epochs=max_epochs,
                accelerator="cpu",
                logger=logger,
                inference_mode=False,
            )
        print("Start training...")
        print("Length of train_loader: ", len(train_loader))
        print("Length of val_loader: ", len(val_loader))
        print("Length of test_loader: ", len(test_loader))
        trainer.fit(
            model=lit_module, train_dataloaders=train_loader, val_dataloaders=val_loader
        )
        # test the model, remember to set inference_mode=False in trainer (see above)
        print("Train error:")
        trainer.test(dataloaders=train_loader)
        print("Valid error:")
        trainer.test(dataloaders=val_loader)
        print("Test error:")
        trainer.test(dataloaders=test_loader)

        # save trained model
        model_export_path = os.path.join(results_dir, exp_name)
        model.save(model_export_path)

        sys.stdout = original_stdout
        sys.stderr = original_stderr

    log_file.close()

    for fn in (
        "dgl_graph_train.bin",
        "lattice_train.pt",
        "dgl_line_graph_train.bin",
        "state_attr_train.pt",
        "labels_train.json",
        "dgl_graph_test.bin",
        "lattice_test.pt",
        "dgl_line_graph_test.bin",
        "state_attr_test.pt",
        "labels_test.json",
    ):
        with contextlib.suppress(FileNotFoundError):
            os.remove(os.path.join(results_dir, exp_name, fn))

    sections = {
        "Train error:": {
            "train_Energy_RMSE": "test_Energy_RMSE",
            "train_Force_RMSE": "test_Force_RMSE",
        },
        "Valid error:": {
            "val_Energy_RMSE": "test_Energy_RMSE",
            "val_Force_RMSE": "test_Force_RMSE",
        },
        "Test error:": {
            "test_Energy_RMSE": "test_Energy_RMSE",
            "test_Force_RMSE": "test_Force_RMSE",
        },
    }

    extracted_values = {}

    with open("m3gnet.log") as file:
        content = file.read()

        for section, metrics in sections.items():
            start_index = content.find(section)
            if start_index != -1:
                next_index = min(
                    [
                        content.find(sec, start_index + 1)
                        for sec in sections
                        if content.find(sec, start_index + 1) != -1
                    ],
                    default=len(content),
                )
                section_content = content[start_index:next_index]

                for key, metric in metrics.items():
                    match = re.search(rf"{metric}\s+\│\s+([\d\.]+)", section_content)
                    if match:
                        extracted_values[key] = float(match.group(1))

    for key, value in extracted_values.items():
        print(f"{key}: {value}")

    """
    !!![Note] The RMSE directly outputted from Torch is not strictly the RMSE of the full datasets;
    it is related to the batch size. It only becomes a strict RMSE when the batch size is larger
    than the size of the dataset. The output here can be considered as an approximate result.
    [TODO] Switch it to the strict RMSE.
    """
    mlip_path = Path.cwd() / model_export_path

    return {
        "train_error": extracted_values["train_Energy_RMSE"],
        "test_error": extracted_values["test_Energy_RMSE"],
        "mlip_path": mlip_path,
    }


def mace_fitting(
    db_dir: str,
    model: str = "MACE",
    config_type_weights: str = None,
    hidden_irreps: str = None,
    r_max: float = 4.0,
    batch_size: int = 10,
    max_num_epochs: int = 1000,
    start_swa: str = None,
    ema_decay: str = None,
    correlation: int = 3,
    loss: str = None,
    default_dtype: str = None,
    device: str = "cuda",
):
    """
    Perform the MACE potential fitting.

    This function sets up and executes a python script to perform MACE fitting using specified parameters
    and input data located in the provided directory. It handles the input/output of atomic configurations,
    sets up the NequIP model, and calculates training and testing errors after fitting.

    Parameters
    ----------
    db_dir: str or Path
        directory containing the training and testing data files.
    model: str
        type of model to be trained
    config_type_weights: str
        weights of config types
    hidden_irreps: str
        control the model size
    r_max: float
        cutoff radius controls the locality of the model
    batch_size: int
        batch size (note that batch size cannot be larger than the size of training datasets)
    start_swa: str
        if the keyword --swa is enabled, the energy weight of the loss is increased
        for the last ~20% of the training epochs (from --start_swa epochs)
    correlation: int
        correlation order corresponds to the order that MACE induces at each layer
    loss: str
        loss functions
    default_dtype: str
        type of float to use, e.g. float32 and float64
    device: str
        specify device to use cuda or cpu

    Returns
    -------
    dict[str, float]
        A dictionary containing train_error, test_error, and the path to the fitted MLIP.

    """
    hypers = [
        "--name=MACE_model",
        f"--train_file={db_dir}/train.extxyz",
        f"--valid_file={db_dir}/test.extxyz",
        f"--config_type_weights={config_type_weights}",
        f"--model={model}",
        f"--hidden_irreps={hidden_irreps}",
        "--energy_key=REF_energy",
        "--forces_key=REF_forces",
        f"--r_max={r_max}",
        f"--correlation={correlation}",
        f"--batch_size={batch_size}",
        f"--max_num_epochs={max_num_epochs}",
        "--swa",
        f"--start_swa={start_swa}",
        "--ema",
        f"--ema_decay={ema_decay}",
        "--amsgrad",
        f"--loss={loss}",
        "--restart_latest",
        "--seed=12345",
        f"--default_dtype={default_dtype}",
        f"--device={device}",
    ]

    run_mace(hypers)

    with open("./logs/MACE_model_run-12345.log") as file:
        log_data = file.read()

    tables = re.split(r"\+-+\+\n", log_data)
    if tables:
        last_table = tables[-2]
        matches = re.findall(r"\|\s*(train|valid)\s*\|\s*([\d\.]+)\s*\|", last_table)

    return {
        "train_error": float(matches[0][1]),
        "test_error": float(matches[1][1]),
        "mlip_path": Path.cwd(),
    }


def check_convergence(test_error):
    """
    Check the convergence of the fit.

    Parameters
    ----------
    test_error:
        The error of the test data.

    Returns
    -------
    The convergence bool.
    """
    convergence = False
    if test_error < 0.01:
        convergence = True

    return convergence


def load_gap_hyperparameter_defaults(gap_fit_parameter_file_path: str | Path):
    """
    Load gap fit default parameters from the json file.

    Parameters
    ----------
    gap_fit_parameter_file_path : str or Path.
        Path to gap-defaults.json.

    Returns
    -------
    dict
       gap fit default parameters.
    """
    with open(gap_fit_parameter_file_path, encoding="utf-8") as f:
        return json.load(f)


def gap_hyperparameter_constructor(
    gap_parameter_dict: dict,
    atoms_symbols: list | None = None,
    atoms_energies: list | None = None,
    include_two_body: bool = False,
    include_three_body: bool = False,
    include_soap: bool = False,
):
    """
    Construct a list of arguments needed to execute gap potential from the parameters' dict.

    Parameters
    ----------
    gap_parameter_dict : dict.
        dictionary with gap hyperparameters.
    atoms_symbols: list or None.
        List of atom symbols
    atoms_energies: list or None.
        List of isolated atoms energies
    include_two_body : bool.
        bool indicating whether to include two-body hyperparameters
    include_three_body : bool.
        bool indicating whether to include three-body hyperparameters
    include_soap : bool.
        bool indicating whether to include soap hyperparameters

    Returns
    -------
        list
           gap fit input parameter string.
    """
    # convert gap_parameter_dict to representation compatible with gap

    # if atoms_energies and atoms_symbols is not None:
    #     e0 = ":".join(
    #         [
    #             f"{iso_atom}:{iso_energy}"
    #             for iso_atom, iso_energy in zip(atoms_symbols, atoms_energies)
    #         ]
    #     )

    # Update the isolated atom energy argument
    # gap_parameter_dict["general"].update({"e0": e0})

    general = [f"{key}={value}" for key, value in gap_parameter_dict["general"].items()]

    two_body_params = " ".join(
        [
            f"{key}={value}"
            for key, value in gap_parameter_dict["twob"].items()
            if include_two_body is True
        ]
    )

    three_body_params = " ".join(
        [
            f"{key}={value}"
            for key, value in gap_parameter_dict["threeb"].items()
            if include_three_body is True
        ]
    )
    soap_params = " ".join(
        [
            f"{key}={value}"
            for key, value in gap_parameter_dict["soap"].items()
            if include_soap is True
        ]
    )
    # add separator between the arg types
    if include_two_body and include_three_body and include_soap:
        three_body_params = " :" + three_body_params
        soap_params = " :soap " + soap_params
    elif include_two_body and include_three_body and not include_soap:
        three_body_params = " :" + three_body_params
    elif (include_two_body or include_three_body) and include_soap:
        soap_params = " :soap " + soap_params
    elif include_soap and not include_three_body and not include_two_body:
        soap_params = "soap " + soap_params

    gap_hyperparameters = f"gap={{{two_body_params}{three_body_params}{soap_params}}}"

    return [*general, gap_hyperparameters]


def get_list_of_vasp_calc_dirs(flow_output):
    """
    Return a list of vasp_calc_dirs from PhononDFTMLDataGenerationFlow output.

    Parameters
    ----------
    flow_output: dict.
        PhononDFTMLDataGenerationFlow output

    Returns
    -------
    list.
        A list of vasp_calc_dirs
    """
    list_of_vasp_calc_dirs = []
    for output in flow_output.values():
        for output_type, dirs in output.items():
            if output_type != "phonon_data" and isinstance(dirs, list):
                if output_type == "rand_struc_dir":
                    flat_dirs = [[item for sublist in dirs for item in sublist]]
                    list_of_vasp_calc_dirs.extend(*flat_dirs)
                else:
                    list_of_vasp_calc_dirs.extend(*dirs)

    return list_of_vasp_calc_dirs


def vaspoutput_2_extended_xyz(
    path_to_vasp_static_calcs: list,
    config_types: list[str] | None = None,
    data_types: list[str] | None = None,
    regularization: float = 0.1,
    f_min: float = 0.01,  # unit: eV Å-1
    atom_wise_regularization: bool = True,
):
    """
    Parse all VASP output files (vasprun.xml/OUTCAR) and generates a vasp_ref.extxyz.

    Uses ase.io.read to parse the OUTCARs
    Adapted from https://lipai.github.io/scripts/ml_scripts/outcar2xyz.html

    Parameters
    ----------
    path_to_vasp_static_calcs : list.
        List of VASP static calculation directories.
    config_types: list[str] or None
            list of config_types.
    data_types: list[str] or None
            track the data type (phonon or random).
    regularization: float
        regularization value for the atom-wise force components.
    f_min: float
        minimal force cutoff value for atom-wise regularization.
    atom_wise_regularization: bool
        for including atom-wise regularization.
    """
    if config_types is None:
        config_types = ["bulk"] * len(path_to_vasp_static_calcs)
    if data_types is None:
        data_types = ["other"] * len(path_to_vasp_static_calcs)

    for path, config_type, data_type in zip(
        path_to_vasp_static_calcs, config_types, data_types
    ):
        # strip hostname if it exists in the path
        path_without_hostname = Path(strip_hostname(path)).joinpath("vasprun.xml.gz")
        # read the outcar
        file = read(path_without_hostname, index=":")
        for i in file:
            virial_list = -voigt_6_to_full_3x3_stress(i.get_stress()) * i.get_volume()
            i.info["REF_virial"] = " ".join(map(str, virial_list.flatten()))
            del i.calc.results["stress"]
            i.arrays["REF_forces"] = i.calc.results["forces"]
            if atom_wise_regularization and (data_type == "phonon_dir"):
                atom_forces = np.array(i.arrays["REF_forces"])
                atom_wise_force = np.array(
                    [
                        force if force > f_min else f_min
                        for force in np.linalg.norm(atom_forces, axis=1)
                    ]
                )
                i.arrays["force_atom_sigma"] = regularization * atom_wise_force
            del i.calc.results["forces"]
            i.info["REF_energy"] = i.calc.results["free_energy"]
            del i.calc.results["energy"]
            del i.calc.results["free_energy"]
            i.info["config_type"] = config_type
            i.info["data_type"] = data_type.rstrip("_dir")
            i.pbc = True
        write("vasp_ref.extxyz", file, append=True)


class Species:
    """Species class."""

    def __init__(self, atoms):
        self.atoms = atoms

    def get_species(self):
        """
        Get species.

        Returns
        -------
        species_list:
            a list of species.
        """
        species_list = []

        for atom in self.atoms:
            symbol_all = atom.get_chemical_symbols()
            syms = list(set(symbol_all))
            species_list.extend(sym for sym in syms if sym not in species_list)

        return species_list

    def find_element_pairs(self, symbol_list=None):
        """
        Find element pairs.

        Parameters
        ----------
        symbol_list:
            list of symbols.

        Returns
        -------
        pairs:
            pairs of elements.

        """
        species_list = self.get_species() if symbol_list is None else symbol_list

        return list(combinations(species_list, 2))

    def get_number_of_species(self):
        """
        Get number of species.

        Returns
        -------
        number of species.

        """
        return int(len(self.get_species()))

    def get_species_Z(self):
        """
        Get species Z.

        Returns
        -------
        species_Z:
            species Z.
        """
        atom_numbers = []
        for atom_type in self.get_species():
            atom = Atoms(atom_type, [(0, 0, 0)])
            atom_numbers.append(int(atom.get_atomic_numbers()[0]))

        species_Z = "{"
        for i in range(len(atom_numbers) - 1):
            species_Z += str(atom_numbers[i]) + " "
        species_Z += str(atom_numbers[-1]) + "}"

        return species_Z


def flatten(atoms_object, recursive=False):
    """
    Flatten an iterable fully, but excluding Atoms objects.

    Parameters
    ----------
    atoms_object: Atoms object
    recursive: bool
        set the recursive boolean.

    Returns
    -------
    a flattened object, excluding the Atoms objects.

    """
    iteration_list = []

    if recursive:
        for element in atoms_object:
            if isinstance(element, Iterable) and not isinstance(
                element, (str, bytes, ase.atoms.Atoms, ase.Atoms)
            ):
                iteration_list.extend(flatten(element, recursive=True))
            else:
                iteration_list.append(element)
        return iteration_list

    return [item for sublist in atoms_object for item in sublist]


def gcm3_to_Vm(gcm3, mr, n_atoms=1):
    """
    Convert gcm3 to Vm.

    Parameters
    ----------
    gcm3:
        g/cm3
    mr:
    n_atoms:
        number of atoms.

    Returns
    -------
    the converted unit.

    """
    return 1 / (n_atoms * (gcm3 / mr) * 6.022e23 / (1e8) ** 3)


def get_atomic_numbers(species):
    """
    Get atomic numbers.

    Parameters
    ----------
    species:
        type of species

    Returns
    -------
    atomic_numbers:
        list of atomic numbers.

    """
    atom_numbers = []
    for atom_type in species:
        atom = Atoms(atom_type, [(0, 0, 0)])
        atom_numbers.append(int(atom.get_atomic_numbers()[0]))

    return atom_numbers


def stratified_dataset_split(atoms, split_ratio):
    """
    Split the dataset.

    Parameters
    ----------
    atoms: Atoms
        Ase atoms object
    split_ratio: float
        Parameter to divide the training set and the test set.

    Returns
    -------
    train_structures, test_structures:
        split-up datasets of train structures and test structures.

    """
    atom_bulk = []
    atom_isolated_and_dimer = []
    for at in atoms:
        if (
            at.info["config_type"] != "dimer"
            and at.info["config_type"] != "IsolatedAtom"
        ):
            atom_bulk.append(at)
        else:
            atom_isolated_and_dimer.append(at)

    if len(atoms) != len(atom_bulk):
        atoms = atom_bulk

    average_energies = np.array([atom.info["REF_energy"] / len(atom) for atom in atoms])
    # sort by energy
    sorted_indices = np.argsort(average_energies)
    atoms = [atoms[i] for i in sorted_indices]
    average_energies = average_energies[sorted_indices]

    stratified_average_energies = pd.qcut(average_energies, q=2, labels=False)
    split = StratifiedShuffleSplit(n_splits=1, test_size=split_ratio, random_state=42)

    for train_index, test_index in split.split(atoms, stratified_average_energies):
        train_structures = [atoms[i] for i in train_index]
        test_structures = [atoms[i] for i in test_index]

    if atom_isolated_and_dimer:
        train_structures = atom_isolated_and_dimer + train_structures

    return train_structures, test_structures


def data_distillation(vasp_ref_dir, f_max):
    """
    For data distillation.

    Parameters
    ----------
    vasp_ref_dir:
        VASP reference data directory.
    f_max:
        maximally allowed force.

    Returns
    -------
    atoms_distilled:
        list of distilled atoms.

    """
    atoms = ase.io.read(vasp_ref_dir, index=":")

    atoms_distilled = []
    for at in atoms:
        forces = np.abs(at.arrays["REF_forces"])
        f_component_max = np.max(forces)

        if f_component_max < f_max:
            atoms_distilled.append(at)

    print(
        f"After distillation, there are still {len(atoms_distilled)} data points remaining."
    )

    return atoms_distilled


def rms_dict(x_ref: np.ndarray, x_pred: np.ndarray) -> dict:
    """Compute RMSE and standard deviation of predictions with reference data.

    x_ref and x_pred should be of same shape.

    Parameters
    ----------
    x_ref : np.ndarray.
        list of reference data.
    x_pred: np.ndarray.
        list of prediction.

    Returns
    -------
    dict
        Dict with rmse and std deviation of predictions.
    """
    x_ref = np.array(x_ref)
    x_pred = np.array(x_pred)
    if np.shape(x_pred) != np.shape(x_ref):
        raise ValueError("WARNING: not matching shapes in rms")
    error_2 = (x_ref - x_pred) ** 2
    average = np.sqrt(np.average(error_2))
    std_ = np.sqrt(np.var(error_2))
    return {"rmse": average, "std": std_}


def energy_remain(in_file):
    """
    Plot the distribution of energy per atom on the output vs. the input.

    Parameters
    ----------
    in_file:
        input file

    Returns
    -------
    rms["rmse"]:
        distribution of energy per atom RMSE of output vs. input.

    """
    # read files
    in_atoms = ase.io.read(in_file, ":")
    ener_in = [
        at.info["REF_energy"] / len(at.get_chemical_symbols()) for at in in_atoms
    ]
    ener_out = [at.info["energy"] / len(at.get_chemical_symbols()) for at in in_atoms]
    rms = rms_dict(ener_in, ener_out)
    return rms["rmse"]


def extract_gap_label(xml_file_path):
    """
    Extract GAP label.

    Parameters
    ----------
    xml_file_path:
        path to the GAP fit potential xml file.

    Returns
    -------
    the extracted GAP label.

    """
    # Parse the XML file
    tree = ET.parse(xml_file_path)
    root = tree.getroot()
    return root.tag


def plot_convex_hull(all_points, hull_points):
    """
    Plot convex hull.

    Parameters
    ----------
    all_points : ndarray.
        list of all points.
    hull_points: ndarray
        a possibly already existing xyz file.

    """
    hull = ConvexHull(hull_points)

    plt.plot(all_points[:, 0], all_points[:, 1], "o", markersize=3, label="All Points")

    for i, simplex in enumerate(hull.simplices):
        if i == 0:
            plt.plot(
                hull_points[simplex, 0],
                hull_points[simplex, 1],
                "k-",
                label="Convex Hull",
            )
        else:
            plt.plot(hull_points[simplex, 0], hull_points[simplex, 1], "k-")

    plt.xlabel("Volume")
    plt.ylabel("Energy")
    plt.title("Convex Hull with All Points")
    plt.legend()
    plt.show()


def calculate_delta(atoms_db: list[Atoms], e_name: str) -> tuple[float, float]:
    """
    Calculate the delta parameter and average number of triplets for gap-fitting.

    Parameters
    ----------
    atoms_db: list[Atoms]
        list of Ase atoms objects
    e_name: str
        energy_parameter_name as defined in gap-defaults.json

    Returns
    -------
    tuple[float, float]
        A tuple containing:
        - delta parameter used for gap-fit, calculated as (es_var / avg_neigh).
        - Average number of triplets per atom.

    """
    at_ids = [atom.get_atomic_numbers() for atom in atoms_db]
    isol_es = {
        atom.get_atomic_numbers()[0]: atom.info[e_name]
        for atom in atoms_db
        if "config_type" in atom.info and "IsolatedAtom" in atom.info["config_type"]
    }

    es_visol = np.array(
        [
            (atom.info[e_name] - sum([isol_es[j] for j in at_ids[ct]])) / len(atom)
            for ct, atom in enumerate(atoms_db)
        ]
    )
    es_var = np.var(es_visol)
    avg_neigh = np.mean([compute_pairs_triplets(atom)[0] for atom in atoms_db])
    num_triplet = np.mean([compute_pairs_triplets(atom)[1] for atom in atoms_db])

    return es_var / avg_neigh, num_triplet


def compute_pairs_triplets(atoms):
    """
    Calculate the number of pairwise and triplet within a cutoff distance for a given list of atoms.

    Parameters
    ----------
    atoms : ASE atoms object

    Returns
    -------
    list[float, float]
        Returns a list of the number of pairs or triplets an atom is involved in.

    """
    cutoffs = natural_cutoffs(atoms)
    neighbor_list = NeighborList(
        cutoffs=cutoffs, skin=0.15, self_interaction=False, bothways=True
    )
    neighbor_list.update(atoms)
    counts_list = [
        len(neighbor_list.get_neighbors(index)[0]) for index in range(len(atoms))
    ]
    num_pair = sum(counts_list) / len(atoms)

    triplets = [comb(count, 2) for count in counts_list if count > 1]
    num_triplet = sum(triplets) / len(atoms)

    return [num_pair, num_triplet]


def run_ace(num_processes: int, script_name: str):
    """
    Julia-ACE script runner.

    Parameters
    ----------
    num_processes: int
        Number of threads to be used for the run.
    script_name: str
        Name of the Julia script to run.

    """
    os.environ["JULIA_NUM_THREADS"] = str(num_processes)

    with open("julia-ace_out.log", "w", encoding="utf-8") as file_out, open(
        "julia-ace_err.log", "w", encoding="utf-8"
    ) as file_err:
        subprocess.call(["julia", script_name], stdout=file_out, stderr=file_err)


def run_gap(num_processes: int, parameters):
    """
    GAP runner.

    num_processes: int
        number of threads to be used for the run.

    Parameters
    ----------
        GAP fit parameters.

    """
    os.environ["OMP_NUM_THREADS"] = str(num_processes)

    with open("std_gap_out.log", "w", encoding="utf-8") as file_std, open(
        "std_gap_err.log", "w", encoding="utf-8"
    ) as file_err:
        subprocess.call(["gap_fit", *parameters], stdout=file_std, stderr=file_err)


def run_quip(
    num_processes: int, data_path, xml_file: str, filename: str, glue_xml: bool = False
):
    """
    QUIP runner.

    num_processes: int
        number of threads to be used for the run.
    data_path:
        Path to the data file.
    filename: str
        Name of the output file.

    """
    os.environ["OMP_NUM_THREADS"] = str(num_processes)

    init_args = "init_args='IP Glue'" if glue_xml else ""
    quip = (
        f"quip {init_args} E=T F=T atoms_filename={data_path} param_filename={xml_file}"
    )
    command = f"{quip} | grep AT | sed 's/AT//' > {filename}"
    with open("std_quip_out.log", "w", encoding="utf-8") as file_std, open(
        "std_quip_err.log", "w", encoding="utf-8"
    ) as file_err:
        subprocess.call(command, stdout=file_std, stderr=file_err, shell=True)


<<<<<<< HEAD
def run_nequip(command: str, log_prefix: str):
    """
    Nequip runner.

    Parameters
    ----------
    command: str
        The command to execute, along with its arguments.
    log_prefix: str
        Prefix for log file names, used to differentiate between different commands' logs.

    """
    with open(f"{log_prefix}_out.log", "w", encoding="utf-8") as file_out, open(
        f"{log_prefix}_err.log", "w", encoding="utf-8"
    ) as file_err:
        subprocess.call(command.split(), stdout=file_out, stderr=file_err)


def run_mace(hypers: list):
    """
    MACE runner.

    Parameters
    ----------
    hypers: list
        containing all hyperparameters required for the MACE model training.

    """
    with open("mace_train_out.log", "w", encoding="utf-8") as file_std, open(
        "mace_train_err.log", "w", encoding="utf-8"
    ) as file_err:
        subprocess.call(["mace_run_train", *hypers], stdout=file_std, stderr=file_err)


def prepare_fit_environment(database_dir, mlip_path, glue_xml: bool):
=======
def prepare_fit_environment(
    database_dir, mlip_path, glue_xml: bool, regularization: bool
):
>>>>>>> 2d59ae1b
    """
    Prepare the environment for the fit.

    Parameters
    ----------
    database_dir:
        Path to database directory.
    mlip_path:
        Path to the MLIP fit run (cwd).
    glue_xml: bool
            use the glue.xml core potential instead of fitting 2b terms.
    regularization: bool
        For using sigma regularization.

    Returns
    -------
    the MLIP path.
    """
    if regularization:
        shutil.copy(
            os.path.join(database_dir, "train_with_sigma.extxyz"),
            os.path.join(mlip_path, "train_with_sigma.extxyz"),
        )
    shutil.copy(
        os.path.join(database_dir, "test.extxyz"),
        os.path.join(mlip_path, "test.extxyz"),
    )
    shutil.copy(
        os.path.join(database_dir, "train.extxyz"),
        os.path.join(mlip_path, "train.extxyz"),
    )
    if glue_xml:
        shutil.copy(
            os.path.join(database_dir, "../glue.xml"),  # very improvised on purpose
            os.path.join(mlip_path, "glue.xml"),
        )

    return mlip_path


def convert_xyz_to_structure(atoms_list, include_forces=True, include_stresses=True):
    """Convert extxyz to structure format used in pymatgen."""
    structures = []
    energies = []
    forces = []
    stresses = []
    for atoms in atoms_list:
        structure = AseAtomsAdaptor.get_structure(atoms)
        structures.append(structure)
        energies.append(atoms.info["REF_energy"])
        if include_forces:
            forces.append(np.array(atoms.arrays["REF_forces"]).tolist())
        else:
            forces.append(np.zeros((len(structure), 3)).tolist())
        if include_stresses:
            # convert from eV to GPa
            virial = atoms.info["REF_virial"] / atoms.get_volume()  # eV/Å^3
            stresses.append(np.array(virial * 160.2176565).tolist())  # eV/Å^3 -> GPa
        else:
            stresses.append(np.zeros((3, 3)).tolist())

    print(f"Loaded {len(structures)} structures.")

    return structures, energies, forces, stresses<|MERGE_RESOLUTION|>--- conflicted
+++ resolved
@@ -1678,7 +1678,6 @@
         subprocess.call(command, stdout=file_std, stderr=file_err, shell=True)
 
 
-<<<<<<< HEAD
 def run_nequip(command: str, log_prefix: str):
     """
     Nequip runner.
@@ -1713,12 +1712,9 @@
         subprocess.call(["mace_run_train", *hypers], stdout=file_std, stderr=file_err)
 
 
-def prepare_fit_environment(database_dir, mlip_path, glue_xml: bool):
-=======
 def prepare_fit_environment(
     database_dir, mlip_path, glue_xml: bool, regularization: bool
 ):
->>>>>>> 2d59ae1b
     """
     Prepare the environment for the fit.
 
