"""Flows to create training data for ML potentials."""

from __future__ import annotations

from dataclasses import dataclass, field
from typing import TYPE_CHECKING

if TYPE_CHECKING:
    from atomate2.vasp.jobs.base import BaseVaspMaker
    from atomate2.vasp.sets.base import VaspInputGenerator
    from pymatgen.core.structure import Species, Structure
from atomate2.common.jobs.phonons import run_phonon_displacements
from atomate2.forcefields.flows.phonons import PhononMaker as FFPhononMaker
from atomate2.forcefields.jobs import (
    ForceFieldRelaxMaker,
    ForceFieldStaticMaker,
    GAPRelaxMaker,
    GAPStaticMaker,
    M3GNetRelaxMaker,
    M3GNetStaticMaker,
    MACERelaxMaker,
    MACEStaticMaker,
    NequipRelaxMaker,
    NequipStaticMaker,
)
from atomate2.vasp.flows.core import DoubleRelaxMaker
from atomate2.vasp.flows.phonons import PhononMaker
from atomate2.vasp.jobs.core import StaticMaker, TightRelaxMaker
from atomate2.vasp.jobs.phonons import PhononDisplacementMaker
from atomate2.vasp.sets.core import StaticSetGenerator, TightRelaxSetGenerator
from jobflow import Flow, Maker, Response, job
from pymatgen.core import Molecule, Site

from autoplex.data.common.jobs import generate_randomized_structures
from autoplex.data.phonons.jobs import reduce_supercell_size_job
from autoplex.data.phonons.utils import (
    ml_phonon_maker_preparation,
    reduce_supercell_size,
)

__all__ = [
    "DFTPhononMaker",
    "MLPhononMaker",
    "IsoAtomMaker",
    "IsoAtomStaticMaker",
    "RandomStructuresDataGenerator",
    "TightDFTStaticMaker",
]


@dataclass
class TightDFTStaticMaker(PhononDisplacementMaker):
    """Adapted phonon displacement maker for static calculation.

    The input set used is same as PhononDisplacementMaker.
    Only difference is Spin polarization is switched off and Gaussian smearing is used

    Parameters
    ----------
    name : str
        The job name.
    input_set_generator : .VaspInputGenerator
        A generator used to make the input set.
    write_input_set_kwargs : dict
        Keyword arguments that will get passed to :obj:`.write_vasp_input_set`.
    copy_vasp_kwargs : dict
        Keyword arguments that will get passed to :obj:`.copy_vasp_outputs`.
    run_vasp_kwargs : dict
        Keyword arguments that will get passed to :obj:`.run_vasp`.
    task_document_kwargs : dict
        Keyword arguments that will get passed to :obj:`.TaskDoc.from_directory`.
    stop_children_kwargs : dict
        Keyword arguments that will get passed to :obj:`.should_stop_children`.
    write_additional_data : dict
        Additional data to write to the current directory. Given as a dict of
        {filename: data}. Note that if using FireWorks, dictionary keys cannot contain
        the "." character which is typically used to denote file extensions. To avoid
        this, use the ":" character, which will automatically be converted to ".". E.g.
        ``{"my_file:txt": "contents of the file"}``.
    """

    name: str = "dft static"
    run_vasp_kwargs: dict = field(default_factory=lambda: {"handlers": ()})

    input_set_generator: VaspInputGenerator = field(
        default_factory=lambda: StaticSetGenerator(
            user_incar_settings={
                "IBRION": -1,
                "ISPIN": 1,
                "ISMEAR": 0,
                "ISIF": 3,
                "ENCUT": 700,
                "EDIFF": 1e-7,
                "LAECHG": False,
                "LREAL": False,
                "ALGO": "Normal",
                "NSW": 0,
                "LCHARG": False,
                "SIGMA": 0.05,
                "ISYM": 0,
                "SYMPREC": 1e-9,
                "KSPACING": 0.2,
                # To be removed
                "NPAR": 4,
            },
            auto_ispin=False,
        )
    )


@dataclass
class DFTPhononMaker(PhononMaker):
    """
    Adapted PhononMaker to calculate harmonic phonons with VASP and Phonopy.

    The input set used is same as PhononMaker from atomate2.
    Only difference is Spin polarization is switched off and Gaussian smearing is used

    Parameters
    ----------
    name : str = "phonon"
        Name of the flows produced by this maker.
    sym_reduce : bool = True
        Whether to reduce the number of deformations using symmetry.
    symprec : float = 1e-4
        Symmetry precision to use in the
        reduction of symmetry to find the primitive/conventional cell
        (use_primitive_standard_structure, use_conventional_standard_structure)
        and to handle all symmetry-related tasks in phonopy
    displacement: float = 0.01
        displacement distance for phonons
    min_length: float = 20.0
        min length of the supercell that will be built
    prefer_90_degrees: bool = True
        if set to True, supercell algorithm will first try to find a supercell
        with 3 90 degree angles
    get_supercell_size_kwargs: dict = {}
        kwargs that will be passed to get_supercell_size to determine supercell size
    use_symmetrized_structure: str or None = None
        allowed strings: "primitive", "conventional", None

        - "primitive" will enforce to start the phonon computation
          from the primitive standard structure
          according to Setyawan, W., & Curtarolo, S. (2010).
          High-throughput electronic band structure calculations:
          Challenges and tools. Computational Materials Science,
          49(2), 299-312. doi:10.1016/j.commatsci.2010.05.010.
          This makes it possible to use certain k-path definitions
          with this workflow. Otherwise, we must rely on seekpath
        - "conventional" will enforce to start the phonon computation
          from the conventional standard structure
          according to Setyawan, W., & Curtarolo, S. (2010).
          High-throughput electronic band structure calculations:
          Challenges and tools. Computational Materials Science,
          49(2), 299-312. doi:10.1016/j.commatsci.2010.05.010.
          We will however use seekpath and primitive structures
          as determined by from phonopy to compute the phonon band structure
    bulk_relax_maker : .BaseVaspMaker or None
        A maker to perform a tight relaxation on the bulk.
        Set to ``None`` to skip the
        bulk relaxation
    static_energy_maker : .BaseVaspMaker or None
        A maker to perform the computation of the DFT energy on the bulk.
        Set to ``None`` to skip the
        static energy computation
    born_maker: .BaseVaspMaker or None
        Maker to compute the BORN charges.
    phonon_displacement_maker : .BaseVaspMaker or None
        Maker used to compute the forces for a supercell.
    generate_frequencies_eigenvectors_kwargs : dict
        Keyword arguments passed to :obj:`generate_frequencies_eigenvectors`.
    create_thermal_displacements: bool
        Arg that determines if thermal_displacement_matrices are computed
    kpath_scheme: str = "seekpath"
        scheme to generate kpoints. Please be aware that
        you can only use seekpath with any kind of cell
        Otherwise, please use the standard primitive structure
        Available schemes are:
        "seekpath", "hinuma", "setyawan_curtarolo", "latimer_munro".
        "seekpath" and "hinuma" are the same definition but
        seekpath can be used with any kind of unit cell as
        it relies on phonopy to handle the relationship
        to the primitive cell and not pymatgen
    code: str = "vasp"
        determines the DFT code. currently only vasp is implemented.
        This keyword might enable the implementation of other codes
        in the future
    store_force_constants: bool
        if True, force constants will be stored
    """

    name: str = "dft phonon"
    sym_reduce: bool = True
    symprec: float = 1e-4
    displacement: float = 0.01
    min_length: float | None = 20.0
    max_length: float | None = 30.0
    prefer_90_degrees: bool = True
    allow_orthorhombic: bool = False
    get_supercell_size_kwargs: dict = field(
        default_factory=lambda: {"max_atoms": 800, "step_size": 1.0}
    )
    use_symmetrized_structure: str | None = None
    create_thermal_displacements: bool = False
    store_force_constants: bool = False
    generate_frequencies_eigenvectors_kwargs: dict = field(
        default_factory=lambda: {"tol_imaginary_modes": 1e-1}
    )
    bulk_relax_maker: BaseVaspMaker | None = field(
        default_factory=lambda: DoubleRelaxMaker.from_relax_maker(
            TightRelaxMaker(
                input_set_generator=TightRelaxSetGenerator(
                    user_incar_settings={
                        "ISPIN": 1,
                        "LAECHG": False,
                        "ISMEAR": 0,
                        # to be removed
                        "NPAR": 4,
                    }
                )
            )
        ),
    )
    static_energy_maker: BaseVaspMaker | None = field(
        default_factory=lambda: StaticMaker(
            input_set_generator=StaticSetGenerator(
                auto_ispin=False,
                user_incar_settings={
                    "ISPIN": 1,
                    "LAECHG": False,
                    "ISMEAR": 0,
                    # to be removed
                    "NPAR": 4,
                },
            )
        )
    )

    phonon_displacement_maker: BaseVaspMaker | None = field(
        default_factory=TightDFTStaticMaker
    )


@dataclass
class MLPhononMaker(FFPhononMaker):
    """
    Maker to calculate harmonic phonons with a force field.

    Calculate the harmonic phonons of a material. Initially, a tight structural
    relaxation is performed to obtain a structure without forces on the atoms.
    Subsequently, supercells with one displaced atom are generated and accurate
    forces are computed for these structures. With the help of phonopy, these
    forces are then converted into a dynamical matrix. To correct for polarization
    effects, a correction of the dynamical matrix based on BORN charges can
    be performed. The BORN charges can be supplied manually.
    Finally, phonon densities of states, phonon band structures
    and thermodynamic properties are computed.

    .. Note::
        It is heavily recommended to symmetrize the structure before passing it to
        this flow. Otherwise, a different space group might be detected and too
        many displacement calculations will be generated.
        It is recommended to check the convergence parameters here and
        adjust them if necessary. The default might not be strict enough
        for your specific case.

    Parameters
    ----------
    name : str
        Name of the flows produced by this maker.
    sym_reduce : bool
        Whether to reduce the number of deformations using symmetry.
    symprec : float
        Symmetry precision to use in the
        reduction of symmetry to find the primitive/conventional cell
        (use_primitive_standard_structure, use_conventional_standard_structure)
        and to handle all symmetry-related tasks in phonopy
    displacement: float
        displacement distance for phonons
    min_length: float
        min length of the supercell that will be built
    prefer_90_degrees: bool
        if set to True, supercell algorithm will first try to find a supercell
        with 3 90 degree angles
    get_supercell_size_kwargs: dict
        kwargs that will be passed to get_supercell_size to determine supercell size
    use_symmetrized_structure: str
        allowed strings: "primitive", "conventional", None

        - "primitive" will enforce to start the phonon computation
          from the primitive standard structure
          according to Setyawan, W., & Curtarolo, S. (2010).
          High-throughput electronic band structure calculations:
          Challenges and tools. Computational Materials Science,
          49(2), 299-312. doi:10.1016/j.commatsci.2010.05.010.
          This makes it possible to use certain k-path definitions
          with this workflow. Otherwise, we must rely on seekpath
        - "conventional" will enforce to start the phonon computation
          from the conventional standard structure
          according to Setyawan, W., & Curtarolo, S. (2010).
          High-throughput electronic band structure calculations:
          Challenges and tools. Computational Materials Science,
          49(2), 299-312. doi:10.1016/j.commatsci.2010.05.010.
          We will, however, use seekpath and primitive structures
          as determined by from phonopy to compute the phonon band structure
    bulk_relax_maker: .ForceFieldRelaxMaker or None
        A maker to perform a tight relaxation on the bulk.
        Set to ``None`` to skip the
        bulk relaxation
    static_energy_maker: .ForceFieldStaticMaker or None
        A maker to perform the computation of the DFT energy on the bulk.
        Set to ``None`` to skip the
        static energy computation
    phonon_displacement_maker: .ForceFieldStaticMaker or None
        Maker used to compute the forces for a supercell.
    generate_frequencies_eigenvectors_kwargs : dict
        Keyword arguments passed to :obj:`generate_frequencies_eigenvectors`.
    create_thermal_displacements: bool
        Arg that determines if thermal_displacement_matrices are computed
    kpath_scheme: str
        scheme to generate kpoints. Please be aware that
        you can only use seekpath with any kind of cell
        Otherwise, please use the standard primitive structure
        Available schemes are:
        "seekpath", "hinuma", "setyawan_curtarolo", "latimer_munro".
        "seekpath" and "hinuma" are the same definition but
        seekpath can be used with any kind of unit cell as
        it relies on phonopy to handle the relationship
        to the primitive cell and not pymatgen
    code: str
        determines the DFT code. currently only vasp is implemented.
        This keyword might enable the implementation of other codes
        in the future
    store_force_constants: bool
        if True, force constants will be stored
    relax_maker_kwargs: dict
        Keyword arguments that can be passed to the RelaxMaker.
    static_maker_kwargs: dict
        Keyword arguments that can be passed to the StaticMaker.
    """

    name: str = "ml phonon"
    min_length: float | None = 20.0
    bulk_relax_maker: ForceFieldRelaxMaker | None = field(
        default_factory=lambda: GAPRelaxMaker(
            relax_cell=True, relax_kwargs={"interval": 500}
        )
    )
    phonon_displacement_maker: ForceFieldStaticMaker | None = field(
        default_factory=lambda: GAPStaticMaker(name="gap phonon static")
    )
    static_energy_maker: ForceFieldStaticMaker | None = field(
        default_factory=lambda: GAPStaticMaker()
    )
    store_force_constants: bool = False
    get_supercell_size_kwargs: dict = field(
        default_factory=lambda: {"max_atoms": 20000, "step_size": 0.1}
    )
    generate_frequencies_eigenvectors_kwargs: dict = field(
        default_factory=lambda: {"units": "THz", "tol_imaginary_modes": 1e-1}
    )
    relax_maker_kwargs: dict | None = field(default_factory=dict)
    static_maker_kwargs: dict | None = field(default_factory=dict)

    @job
    def make_from_ml_model(
        self,
        structure,
        potential_file,
        ml_model: str = "GAP",
        calculator_kwargs: dict | None = None,
        supercell_settings: dict | None = None,
        **make_kwargs,
    ):
        """
        Maker for GAP phonon jobs.

        Parameters
        ----------
        structure : .Structure
            A pymatgen structure. Please start with a structure
            that is nearly fully optimized as the internal optimizers
            have very strict settings!
        ml_model: str
            ML model to be used. Default is GAP.
        potential_file :
            Complete path to MLIP file(s)
            Train, test and MLIP files (+ suffixes "", "_wo_sigma", "_phonon", "_rand_struc").
        calculator_kwargs :
            Keyword arguments for the ASE Calculator.
        supercell_settings:
            dict with supercell settings.
        make_kwargs :
            Keyword arguments for the PhononMaker.

        Returns
        -------
        PhononMaker jobs.

        """
        if supercell_settings is None:
            supercell_settings = field(default_factory=lambda: {"min_length": 15})
        if ml_model == "GAP":
            if calculator_kwargs is None:
                calculator_kwargs = {
                    "args_str": "IP GAP",
                    "param_filename": str(potential_file),
                }

            ml_prep = ml_phonon_maker_preparation(
                bulk_relax_maker=self.bulk_relax_maker,
                phonon_displacement_maker=self.phonon_displacement_maker,
                static_energy_maker=self.static_energy_maker,
                calculator_kwargs=calculator_kwargs,
                relax_maker_kwargs=self.relax_maker_kwargs,
                static_maker_kwargs=self.static_maker_kwargs,
            )

        elif ml_model == "J-ACE":
            raise UserWarning("No atomate2 ACE.jl PhononMaker implemented.")

        elif ml_model == "NEQUIP":
            if calculator_kwargs is None:
                calculator_kwargs = {
                    "model_path": str(potential_file),
                    "device": "cuda",
                }
            else:
                calculator_kwargs.update({"model_path": str(potential_file)})

            ml_prep = ml_phonon_maker_preparation(
                bulk_relax_maker=NequipRelaxMaker(
                    relax_cell=True, relax_kwargs={"interval": 500}
                ),
                phonon_displacement_maker=NequipStaticMaker(
                    name="nequip phonon static"
                ),
                static_energy_maker=NequipStaticMaker(),
                calculator_kwargs=calculator_kwargs,
                relax_maker_kwargs=self.relax_maker_kwargs,
                static_maker_kwargs=self.static_maker_kwargs,
            )

        elif ml_model == "M3GNET":
            if calculator_kwargs is None:
                calculator_kwargs = {"path": str(potential_file)}

            ml_prep = ml_phonon_maker_preparation(
                bulk_relax_maker=M3GNetRelaxMaker(
                    relax_cell=True, relax_kwargs={"interval": 500}
                ),
                phonon_displacement_maker=M3GNetStaticMaker(
                    name="m3gnet phonon static"
                ),
                static_energy_maker=M3GNetStaticMaker(),
                calculator_kwargs=calculator_kwargs,
                relax_maker_kwargs=self.relax_maker_kwargs,
                static_maker_kwargs=self.static_maker_kwargs,
            )

        else:  # MACE
            if calculator_kwargs is None:
                calculator_kwargs = {"model": str(potential_file), "device": "cuda"}
            elif "model" in calculator_kwargs:
                calculator_kwargs.update(
                    {"default_dtype": "float64"}
                )  # Use float64 for geometry optimization.
            else:
                calculator_kwargs.update(
                    {"model": str(potential_file), "default_dtype": "float64"}
                )

            ml_prep = ml_phonon_maker_preparation(
                bulk_relax_maker=MACERelaxMaker(
                    relax_cell=True, relax_kwargs={"interval": 500}
                ),
                phonon_displacement_maker=MACEStaticMaker(name="mace phonon static"),
                static_energy_maker=MACEStaticMaker(),
                calculator_kwargs=calculator_kwargs,
                relax_maker_kwargs=self.relax_maker_kwargs,
                static_maker_kwargs=self.static_maker_kwargs,
            )

        (
            self.bulk_relax_maker,
            self.phonon_displacement_maker,
            self.static_energy_maker,
        ) = ml_prep
        supercell_matrix = reduce_supercell_size(
            structure=structure, **supercell_settings
        )
        flow = self.make(
            structure=structure, supercell_matrix=supercell_matrix, **make_kwargs
        )
        return Response(replace=flow, output=flow.output)


@dataclass
class IsoAtomStaticMaker(StaticMaker):
    """
    Maker to create Isolated atoms static (VASP) jobs.

    Parameters
    ----------
    name : str
        The job name.
    input_set_generator : .VaspInputGenerator
        A generator used to make the input set.
    write_input_set_kwargs : dict
        Keyword arguments that will get passed to :obj:`.write_vasp_input_set`.
    copy_vasp_kwargs : dict
        Keyword arguments that will get passed to :obj:`.copy_vasp_outputs`.
    run_vasp_kwargs : dict
        Keyword arguments that will get passed to :obj:`.run_vasp`.
    task_document_kwargs : dict
        Keyword arguments that will get passed to :obj:`.TaskDoc.from_directory`.
    stop_children_kwargs : dict
        Keyword arguments that will get passed to :obj:`.should_stop_children`.
    write_additional_data : dict
        Additional data to write to the current directory. Given as a dict of
        {filename: data}. Note that if using FireWorks, dictionary keys cannot contain
        the "." character which is typically used to denote file extensions. To avoid
        this, use the ":" character, which will automatically be converted to ".". E.g.
        ``{"my_file:txt": "contents of the file"}``.
    """

    name: str = "static"
    input_set_generator: VaspInputGenerator = field(
        default_factory=lambda: StaticSetGenerator(
            user_kpoints_settings={"reciprocal_density": 1},
            user_incar_settings={
                "ISPIN": 1,
                "LAECHG": False,
                "ISMEAR": 0,
                # to be removed
                "NPAR": 4,
            },
        )
    )


@dataclass
class RandomStructuresDataGenerator(Maker):
    """
    Maker to generate DFT labelled training data for ML potential fitting based on random atomic displacements.

    This Maker performs the two following steps:
    1. Generates supercells from the provided structure and randomly displaces the atomic positions using ase rattle.
    (randomized unit cells can be generated additionally).
    2. Performs the static DFT (VASP) calculations on the randomized cells.

    Parameters
    ----------
    name : str
        Name of the flows produced by this maker.
    phonon_displacement_maker : .BaseVaspMaker or None
        Maker used to compute the forces for a supercell.
    code: str
        determines the dft code. currently only vasp is implemented.
        This keyword might enable the implementation of other codes
        in the future
    n_structures : int.
        Total number of distorted structures to be generated.
        Must be provided if distorting volume without specifying a range, or if distorting angles.
        Default=10.
    uc: bool.
        If True, will use the unit cells of initial randomly displaced
        structures and add phonon static computation jobs to the flow
    distort_type : int.
        0- volume distortion, 1- angle distortion, 2- volume and angle distortion. Default=0.
    min_distance: float
        Minimum separation allowed between any two atoms.
        Default= 1.5A.
    angle_percentage_scale: float
        Angle scaling factor.
        Default= 10 will randomly distort angles by +-10% of original value.
    angle_max_attempts: int.
        Maximum number of attempts to distort structure before aborting.
        Default=1000.
    w_angle: list[float]
        List of angle indices to be changed i.e. 0=alpha, 1=beta, 2=gamma.
        Default= [0, 1, 2].
    rattle_type: int.
        0- standard rattling, 1- Monte-Carlo rattling. Default=0.
    rattle_std: float.
        Rattle amplitude (standard deviation in normal distribution).
        Default=0.01.
        Note that for MC rattling, displacements generated will roughly be
        rattle_mc_n_iter**0.5 * rattle_std for small values of n_iter.
    rattle_seed: int.
        Seed for setting up NumPy random state from which random numbers are generated.
        Default=42.
    rattle_mc_n_iter: int.
        Number of Monte Carlo iterations.
        Larger number of iterations will generate larger displacements.
        Default=10.
    supercell_settings: dict
        settings for supercells
    """

    name: str = "RandomStruturesDataGeneratorForML"
    phonon_displacement_maker: BaseVaspMaker | None = field(
        default_factory=TightDFTStaticMaker
    )
    bulk_relax_maker: BaseVaspMaker = field(
        default_factory=lambda: TightRelaxMaker(
            input_set_generator=TightRelaxSetGenerator(
                user_incar_settings={
                    "ISPIN": 1,
                    "LAECHG": False,
                    "ISMEAR": 0,
                    # to be removed
                    "NPAR": 4,
                }
            )
        )
    )
    code: str = "vasp"
    uc: bool = False
    distort_type: int = 0
    n_structures: int = 10
    min_distance: float = 1.5
    angle_percentage_scale: float = 10
    angle_max_attempts: int = 1000
    rattle_type: int = 0
    rattle_std: float = 0.01
    rattle_seed: int = 42
    rattle_mc_n_iter: int = 10
    w_angle: list[float] | None = None
    supercell_settings: dict | None = field(default_factory=lambda: {"min_length": 15})

    def make(
        self,
        structure: Structure,
        mp_id: str,
        volume_custom_scale_factors: list[float] | None = None,
        volume_scale_factor_range: list[float] | None = None,
    ):
        """
        Make a flow to generate rattled structures reference DFT data.

        Parameters
        ----------
        structure :
            Pymatgen structures drawn from the Materials Project.
        mp_id: str
            Materials Project IDs
        volume_scale_factor_range : list[float]
            [min, max] of volume scale factors.
            e.g. [0.90, 1.10] will distort volume +-10%.
        volume_custom_scale_factors : list[float]
            Specify explicit scale factors (if range is not specified).
            If None, will default to [0.90, 0.95, 0.98, 0.99, 1.01, 1.02, 1.05, 1.10].
        """
        if self.supercell_settings is None:
            self.supercell_settings = field(default_factory=lambda: {"min_length": 15})
        jobs = []  # initializing empty job list
        outputs = []

        relaxed = self.bulk_relax_maker.make(structure)
        jobs.append(relaxed)
        structure = relaxed.output.structure

<<<<<<< HEAD
        # TODO: treat supercell matrix?
=======
>>>>>>> 3c6d38c5
        supercell_matrix_job = reduce_supercell_size_job(
            structure=structure,
            min_length=self.supercell_settings.get("min_length", 12),
            max_length=self.supercell_settings.get("max_length", 25),
            fallback_min_length=self.supercell_settings.get("fallback_min_length", 10),
            max_atoms=self.supercell_settings.get("max_atoms", 500),
            min_atoms=self.supercell_settings.get("min_atoms", 50),
            step_size=self.supercell_settings.get("step_size", 1.0),
        )
        jobs.append(supercell_matrix_job)


        supercell_matrix = supercell_matrix_job.output

        random_rattle_sc = generate_randomized_structures(
            structure=structure,
            supercell_matrix=supercell_matrix,
            distort_type=self.distort_type,
            n_structures=self.n_structures,
            volume_custom_scale_factors=volume_custom_scale_factors,
            volume_scale_factor_range=volume_scale_factor_range,
            rattle_std=self.rattle_std,
            min_distance=self.min_distance,
            angle_percentage_scale=self.angle_percentage_scale,
            angle_max_attempts=self.angle_max_attempts,
            rattle_type=self.rattle_type,
            rattle_seed=self.rattle_seed,
            rattle_mc_n_iter=self.rattle_mc_n_iter,
            w_angle=self.w_angle,
        )
        jobs.append(random_rattle_sc)
        # perform the phonon displaced calculations for randomized displaced structures.
        #  The original structure is only needed to keep track of initial structure.
        vasp_random_sc_displacement_calcs = run_phonon_displacements(
            displacements=random_rattle_sc.output,  # pylint: disable=E1101
            structure=structure,
            supercell_matrix=None,
            phonon_maker=self.phonon_displacement_maker,
        )

        jobs.append(vasp_random_sc_displacement_calcs)
        outputs.append(vasp_random_sc_displacement_calcs.output["dirs"])

        if self.uc is True:
            random_rattle = generate_randomized_structures(
                structure=structure,
                supercell_matrix=((1, 0, 0), (0, 1, 0), (0, 0, 1)),
                distort_type=self.distort_type,
                n_structures=self.n_structures,
                volume_custom_scale_factors=volume_custom_scale_factors,
                volume_scale_factor_range=volume_scale_factor_range,
                rattle_std=self.rattle_std,
                min_distance=self.min_distance,
                angle_percentage_scale=self.angle_percentage_scale,
                angle_max_attempts=self.angle_max_attempts,
                rattle_type=self.rattle_type,
                rattle_seed=self.rattle_seed,
                rattle_mc_n_iter=self.rattle_mc_n_iter,
                w_angle=self.w_angle,
            )
            jobs.append(random_rattle)
            vasp_random_displacement_calcs = run_phonon_displacements(
                displacements=random_rattle.output,  # pylint: disable=E1101
                structure=structure,
                supercell_matrix=None,
                phonon_maker=self.phonon_displacement_maker,
            )

            jobs.append(vasp_random_displacement_calcs)
            outputs.append(vasp_random_displacement_calcs.output["dirs"])

        # create a flow including all jobs
        return Flow(jobs=jobs, output=outputs, name=self.name)


@dataclass
class IsoAtomMaker(Maker):
    """
    Maker to generate DFT data for ML potential fitting from isolated atoms.

    Parameters
    ----------
    name : str
        Name of the flows produced by this maker.
    """

    name: str = "IsolatedAtomEnergyMaker"

    def make(self, all_species: list[Species]):
        """
        Make a flow to calculate the isolated atom's energy.

        Parameters
        ----------
        all_species : List of Species
            list of pymatgen specie object.
        """
        jobs = []
        isoatoms_energy = []
        isoatoms_dirs = []
        for species in all_species:
            site = Site(species=species, coords=[0, 0, 0])
            mol = Molecule.from_sites([site])
            iso_atom = mol.get_boxed_structure(a=20, b=20, c=20)
            isoatom_calcs = IsoAtomStaticMaker(
                name=str(species) + "-statisoatom",
                input_set_generator=StaticSetGenerator(
                    user_kpoints_settings={"grid_density": 1},
                    user_incar_settings={
                        "ISPIN": 1,
                        "LAECHG": False,
                        "ISMEAR": 0,
                        # to be removed
                        "NPAR": 4
                        # TODO: locpot, chgcar, chg can be deactivated!
                    },
                ),
                # we should likely remove all handlers here as well
                # large sigma handler is especially problematic
                run_vasp_kwargs={"handlers": ()},
            ).make(iso_atom)

            jobs.append(isoatom_calcs)
            isoatoms_energy.append(isoatom_calcs.output.output.energy_per_atom)
            isoatoms_dirs.append(isoatom_calcs.output.dir_name)

        # create a flow including all jobs
        return Flow(
            jobs=jobs,
            output={"energies": isoatoms_energy, "dirs": isoatoms_dirs},
            name=self.name,
        )<|MERGE_RESOLUTION|>--- conflicted
+++ resolved
@@ -661,10 +661,7 @@
         jobs.append(relaxed)
         structure = relaxed.output.structure
 
-<<<<<<< HEAD
-        # TODO: treat supercell matrix?
-=======
->>>>>>> 3c6d38c5
+
         supercell_matrix_job = reduce_supercell_size_job(
             structure=structure,
             min_length=self.supercell_settings.get("min_length", 12),
